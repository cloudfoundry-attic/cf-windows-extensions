<?xml version="1.0"?>
<doc>
    <assembly>
        <name>Uhuru.Utilities.v3_5</name>
    </assembly>
    <members>
<<<<<<< HEAD
        <member name="T:Uhuru.Utilities.HttpTunnel.TunnelClientEndState">
            <summary>
            This is an enum detailing the possible states of a tunnel client end.
            </summary>
        </member>
        <member name="F:Uhuru.Utilities.HttpTunnel.TunnelClientEndState.None">
            <summary>
            The client end object has been created, but it was never started.
            </summary>
        </member>
        <member name="F:Uhuru.Utilities.HttpTunnel.TunnelClientEndState.Started">
            <summary>
            The client end is started and can be used for communication.
            </summary>
        </member>
        <member name="F:Uhuru.Utilities.HttpTunnel.TunnelClientEndState.Stopped">
            <summary>
            The client end has been stopped by a call to the <see cref="M:Uhuru.Utilities.HttpTunnel.ClientEnd.Stop"/> method.
            </summary>
        </member>
        <member name="F:Uhuru.Utilities.HttpTunnel.TunnelClientEndState.ServerUnavailable">
            <summary>
            The server end of the tunnel went away.
            </summary>
        </member>
        <member name="T:Uhuru.Utilities.HttpTunnel.ClientEnd">
            <summary>
            This class can connect to a remote HTTP Tunnel endpoint and facilitate TCP/IP communication between a client.
            </summary>
        </member>
        <member name="F:Uhuru.Utilities.HttpTunnel.ClientEnd.closing">
            <summary>
            Indicates whether the client is supposed to be closing.
            </summary>
        </member>
        <member name="F:Uhuru.Utilities.HttpTunnel.ClientEnd.state">
            <summary>
            Indicates the state of the client end tunnel.
            </summary>
        </member>
        <member name="F:Uhuru.Utilities.HttpTunnel.ClientEnd.connectionThreads">
            <summary>
            This list contains all the threads that are used to read/write to the actual client.
            </summary>
        </member>
        <member name="F:Uhuru.Utilities.HttpTunnel.ClientEnd.tunnelRunner">
            <summary>
            This is the thread that runs the tunnel listener.
            </summary>
        </member>
        <member name="M:Uhuru.Utilities.HttpTunnel.ClientEnd.Start(System.Uri,System.Int32,System.String,Uhuru.Utilities.HttpTunnel.TunnelProtocolType)">
            <summary>
            Starts the client end of the tunnel.
            </summary>
            <param name="remoteHttpUrl">The remote HTTP URL of the WCF service hosting the server end of the tunnel.</param>
            <param name="localPort">The local port to open.</param>
            <param name="localIP">The local IP on which to listen for connections (if it's a TCP tunnel).</param>
            <param name="protocol">The protocol to use (TCP or UDP).</param>
        </member>
        <member name="M:Uhuru.Utilities.HttpTunnel.ClientEnd.Stop">
            <summary>
            Stops the client end of the tunnel.
=======
        <member name="T:Uhuru.Utilities.TunnelPackage">
            <summary>
            TODO: Update summary.
            </summary>
        </member>
        <member name="M:Uhuru.Utilities.TunnelPackage.Create(System.String,System.String,System.String,System.String,System.String)">
            <summary>
            Prepares a HttpTunnel Service
>>>>>>> f818b236
            </summary>
            <param name="sourceDir">The source dir.</param>
            <param name="destinationDir">The destination dir.</param>
            <param name="remotePort">The remote port.</param>
            <param name="remoteHost">The remote host.</param>
            <param name="remoteProtocol">The remote protocol.</param>
        </member>
<<<<<<< HEAD
        <member name="M:Uhuru.Utilities.HttpTunnel.ClientEnd.StartTCPTunnel(System.Uri,System.Int32,System.String)">
            <summary>
            Starts a TCP tunnel.
            </summary>
            <param name="remoteHttpUrl">The remote HTTP URL.</param>
            <param name="localPort">The local port.</param>
            <param name="localIp">The local IP.</param>
        </member>
        <member name="M:Uhuru.Utilities.HttpTunnel.ClientEnd.StartUDPTunnel(System.Uri,System.Int32,System.String,System.Boolean)">
            <summary>
            Starts a UDP tunnel.
            </summary>
            <param name="remoteHttpUrl">The remote HTTP URL.</param>
            <param name="localPort">The local port.</param>
            <param name="localIp">The local ip.</param>
            <param name="listening">True if the UDP socket is listening mode.</param>
        </member>
        <member name="P:Uhuru.Utilities.HttpTunnel.ClientEnd.State">
            <summary>
            Gets the state of the client.
=======
        <member name="M:Uhuru.Utilities.TunnelPackage.Create(System.String,System.String,System.String,System.String,System.String,System.String,System.String)">
            <summary>
            Prepares a HttpTunnel Service
            </summary>
            <param name="sourceDir">The source dir.</param>
            <param name="destinationDir">The destination dir.</param>
            <param name="remotePort">The remote port.</param>
            <param name="remoteHost">The remote host.</param>
            <param name="remoteProtocol">The remote protocol.</param>
            <param name="user">The username for the remote service</param>
            <param name="password">The password for the remote service</param>
        </member>
        <member name="M:Uhuru.Utilities.TunnelPackage.Create(System.String,System.String,System.String,System.String,System.String,System.String,System.String,System.String)">
            <summary>
            Prepares a HttpTunnel Service
            </summary>
            <param name="sourceDir">The source dir.</param>
            <param name="destinationDir">The destination dir.</param>
            <param name="remotePort">The remote port.</param>
            <param name="remoteHost">The remote host.</param>
            <param name="remoteProtocol">The remote protocol.</param>
            <param name="user">The username for the remote service</param>
            <param name="password">The password for the remote service</param>
            <param name="databaseName">The name of the remote database</param>
        </member>
        <member name="M:Uhuru.Utilities.TunnelPackage.CopyAll(System.IO.DirectoryInfo,System.IO.DirectoryInfo)">
            <summary>
            Copies all files and subfolders from one folder to another
>>>>>>> f818b236
            </summary>
            <param name="source">The source directory info</param>
            <param name="target">The target directory info</param>
        </member>
        <member name="T:Uhuru.Utilities.Logger">
            <summary>
            This is a helper logger class that is used throughout the code.
            </summary>
        </member>
        <member name="F:Uhuru.Utilities.Logger.configureEventLogSourceLock">
            <summary>
            A lock object used to make sure multiple threads don't configure an event log source at the same time.
            </summary>
        </member>
        <member name="F:Uhuru.Utilities.Logger.log">
            <summary>
            The log4net ILog object used for logging.
            </summary>
        </member>
        <member name="F:Uhuru.Utilities.Logger.isSourceConfigured">
            <summary>
            Specifies whether the Windows Event Log source has been configured.
            </summary>
        </member>
<<<<<<< HEAD
        <member name="M:Uhuru.Utilities.Logger.Fatal(System.String)">
            <summary>
            Logs a fatal message.
            This indicates a really severe error, that will probably make the application crash.
=======
        <member name="T:Uhuru.Utilities.TimerCallback">
            <summary>
            Delegate definition that refers to a method to be called when a timer tick occurs.
>>>>>>> f818b236
            </summary>
            <param name="message">The message to be logged.</param>
        </member>
<<<<<<< HEAD
        <member name="M:Uhuru.Utilities.Logger.Error(System.String)">
            <summary>
            Logs an error message.
            This indicates an error, but the application may be able to continue.
            </summary>
            <param name="message">The message to be logged.</param>
        </member>
        <member name="M:Uhuru.Utilities.Logger.Warning(System.String)">
            <summary>
            Logs a warning message.
            This indicates a situation that could lead to some bad things.
            </summary>
            <param name="message">The message to be logged.</param>
        </member>
        <member name="M:Uhuru.Utilities.Logger.Info(System.String)">
            <summary>
            Logs an information message.
            The message is used to indicate some progress.
            </summary>
            <param name="message">The message to be logged.</param>
        </member>
        <member name="M:Uhuru.Utilities.Logger.Debug(System.String)">
            <summary>
            Logs a debug message.
            This is an informational message, that is useful when debugging.
            </summary>
            <param name="message">The message to be logged.</param>
        </member>
        <member name="M:Uhuru.Utilities.Logger.Fatal(System.String,System.Object[])">
            <summary>
            Logs a fatal message and formats it.
            This indicates a really severe error, that will probably make the application crash.
            </summary>
            <param name="message">The message to be logged.</param>
            <param name="args">The arguments used for formatting.</param>
        </member>
        <member name="M:Uhuru.Utilities.Logger.Error(System.String,System.Object[])">
            <summary>
            Logs an error message and formats it.
            This indicates an error, but the application may be able to continue.
            </summary>
            <param name="message">The message to be logged.</param>
            <param name="args">The arguments used for formatting.</param>
        </member>
        <member name="M:Uhuru.Utilities.Logger.Warning(System.String,System.Object[])">
            <summary>
            Logs a warning message and formats it.
            This indicates a situation that could lead to some bad things.
            </summary>
            <param name="message">The message to be logged.</param>
            <param name="args">The arguments used for formatting.</param>
        </member>
        <member name="M:Uhuru.Utilities.Logger.Info(System.String,System.Object[])">
            <summary>
            Logs an information message and formats it.
            The message is used to indicate some progress.
            </summary>
            <param name="message">The message to be logged.</param>
            <param name="args">The arguments used for formatting.</param>
        </member>
        <member name="M:Uhuru.Utilities.Logger.Debug(System.String,System.Object[])">
            <summary>
            Logs a debug message and formats it.
            This is an informational message, that is useful when debugging.
            </summary>
            <param name="message">The message to be logged.</param>
            <param name="args">The arguments used for formatting.</param>
        </member>
        <member name="M:Uhuru.Utilities.Logger.SetEventLogSource">
            <summary>
            Sets up the event log source.
            </summary>
=======
        <member name="T:Uhuru.Utilities.TimerHelper">
            <summary>
            This is a helper class that provides the developer with easy methods of creating timers.
            </summary>
        </member>
        <member name="M:Uhuru.Utilities.TimerHelper.DelayedCall(System.Double,Uhuru.Utilities.TimerCallback)">
            <summary>
            This method creates a timer that ticks only once and runs a callback method.
            This method is non-blocking.
            </summary>
            <param name="delay">A double specifying the amount of time to sleep before calling the callback method.</param>
            <param name="callback">A method that gets called when the timer ticks.</param>
            <returns>The timer that is used to delay the call to the callback method.</returns>
        </member>
        <member name="M:Uhuru.Utilities.TimerHelper.RecurringCall(System.Double,Uhuru.Utilities.TimerCallback)">
            <summary>
            This method creates a timer that ticks forever, and on each tick it calls a callback method.
            This method is non-blocking.
            </summary>
            <param name="delay">A double specifying the interval between each tick.</param>
            <param name="callback">A method that gets called when the timer ticks.</param>
            <returns>The timer that is created.</returns>
        </member>
        <member name="M:Uhuru.Utilities.TimerHelper.RecurringLongCall(System.Double,Uhuru.Utilities.TimerCallback)">
            <summary>
            This method creates a timer that ticks once, and on each tick it calls a callback method.
            After each call to the callback method, the timer is reset.
            This method is non-blocking.
            </summary>
            <param name="delay">A double specifying the interval between each call of the callback method.</param>
            <param name="callback">A method that gets called when the timer ticks.</param>
            <returns>The timer that is created.</returns>
        </member>
        <member name="T:Uhuru.Utilities.Logger">
            <summary>
            This is a helper logger class that is used throughout the code.
            </summary>
        </member>
        <member name="F:Uhuru.Utilities.Logger.configureEventLogSourceLock">
            <summary>
            A lock object used to make sure multiple threads don't configure an event log source at the same time.
            </summary>
        </member>
        <member name="F:Uhuru.Utilities.Logger.log">
            <summary>
            The log4net ILog object used for logging.
            </summary>
        </member>
        <member name="F:Uhuru.Utilities.Logger.isSourceConfigured">
            <summary>
            Specifies whether the Windows Event Log source has been configured.
            </summary>
        </member>
        <member name="M:Uhuru.Utilities.Logger.Fatal(System.String)">
            <summary>
            Logs a fatal message.
            This indicates a really severe error, that will probably make the application crash.
            </summary>
            <param name="message">The message to be logged.</param>
        </member>
        <member name="M:Uhuru.Utilities.Logger.Error(System.String)">
            <summary>
            Logs an error message.
            This indicates an error, but the application may be able to continue.
            </summary>
            <param name="message">The message to be logged.</param>
>>>>>>> f818b236
        </member>
        <member name="M:Uhuru.Utilities.Logger.Warning(System.String)">
            <summary>
            Logs a warning message.
            This indicates a situation that could lead to some bad things.
            </summary>
            <param name="message">The message to be logged.</param>
        </member>
        <member name="M:Uhuru.Utilities.Logger.Info(System.String)">
            <summary>
            Logs an information message.
            The message is used to indicate some progress.
            </summary>
            <param name="message">The message to be logged.</param>
        </member>
        <member name="M:Uhuru.Utilities.Logger.Debug(System.String)">
            <summary>
            Logs a debug message.
            This is an informational message, that is useful when debugging.
            </summary>
            <param name="message">The message to be logged.</param>
        </member>
        <member name="M:Uhuru.Utilities.Logger.Fatal(System.String,System.Object[])">
            <summary>
            Logs a fatal message and formats it.
            This indicates a really severe error, that will probably make the application crash.
            </summary>
            <param name="message">The message to be logged.</param>
            <param name="args">The arguments used for formatting.</param>
        </member>
        <member name="M:Uhuru.Utilities.Logger.Error(System.String,System.Object[])">
            <summary>
            Logs an error message and formats it.
            This indicates an error, but the application may be able to continue.
            </summary>
            <param name="message">The message to be logged.</param>
            <param name="args">The arguments used for formatting.</param>
        </member>
<<<<<<< HEAD
        <member name="T:Uhuru.Utilities.RubyCompatibility">
            <summary>
            This is a helper class that containg methods useful for converting .Net variables to Ruby formats.
            </summary>
        </member>
        <member name="M:Uhuru.Utilities.RubyCompatibility.DateTimeToEpochSeconds(System.DateTime)">
            <summary>
            This method converts a DateTime to its equivalent in number of seconds from the Epoch - 1st of January 1970.
            </summary>
            <param name="date">DateTime to be converted.</param>
            <returns>An int containing the number of seconds.</returns>
        </member>
        <member name="M:Uhuru.Utilities.RubyCompatibility.DateTimeFromEpochSeconds(System.Int32)">
            <summary>
            This method converts a number of seconds from the Epoch (1st of January 1970) to a DateTime value.
            </summary>
            <param name="seconds">An int containing the number of seconds.</param>
            <returns>A DateTime containing the converted value.</returns>
        </member>
        <member name="M:Uhuru.Utilities.RubyCompatibility.DateTimeToRubyString(System.DateTime)">
            <summary>
            This method converts a DateTime value to a Ruby Time string (yyyy-MM-dd HH:mm:ss zzz).
            </summary>
            <param name="date">The DateTime to be converted.</param>
            <returns>A string with the formatted date and time.</returns>
        </member>
        <member name="M:Uhuru.Utilities.RubyCompatibility.DateTimeFromRubyString(System.String)">
            <summary>
            This method converts a Ruby Time string (yyyy-MM-dd HH:mm:ss zzz) to a .Net DateTime.
            </summary>
            <param name="date">A string containing the formatted date and time.</param>
            <returns>A DateTime containing the converted value.</returns>
        </member>
        <member name="T:Uhuru.Utilities.Strings">
=======
        <member name="M:Uhuru.Utilities.Logger.Warning(System.String,System.Object[])">
>>>>>>> f818b236
            <summary>
            Logs a warning message and formats it.
            This indicates a situation that could lead to some bad things.
            </summary>
            <param name="message">The message to be logged.</param>
            <param name="args">The arguments used for formatting.</param>
        </member>
<<<<<<< HEAD
        <member name="P:Uhuru.Utilities.Strings.ResourceManager">
=======
        <member name="M:Uhuru.Utilities.Logger.Info(System.String,System.Object[])">
>>>>>>> f818b236
            <summary>
            Logs an information message and formats it.
            The message is used to indicate some progress.
            </summary>
            <param name="message">The message to be logged.</param>
            <param name="args">The arguments used for formatting.</param>
        </member>
<<<<<<< HEAD
        <member name="P:Uhuru.Utilities.Strings.Culture">
=======
        <member name="M:Uhuru.Utilities.Logger.Debug(System.String,System.Object[])">
>>>>>>> f818b236
            <summary>
            Logs a debug message and formats it.
            This is an informational message, that is useful when debugging.
            </summary>
            <param name="message">The message to be logged.</param>
            <param name="args">The arguments used for formatting.</param>
        </member>
<<<<<<< HEAD
        <member name="P:Uhuru.Utilities.Strings.UnableToCreateJunctionPoint">
            <summary>
              Looks up a localized string similar to Unable to create junction point.
            </summary>
        </member>
        <member name="P:Uhuru.Utilities.Strings.UnableToDeleteJunctionPoint">
            <summary>
              Looks up a localized string similar to Unable to delete junction point.
=======
        <member name="M:Uhuru.Utilities.Logger.SetEventLogSource">
            <summary>
            Sets up the event log source.
>>>>>>> f818b236
            </summary>
        </member>
        <member name="P:Uhuru.Utilities.Strings.UnableToGetJunctionInformation">
            <summary>
              Looks up a localized string similar to Unable to get information about junction point..
            </summary>
        </member>
        <member name="P:Uhuru.Utilities.Strings.UnableToOpenReparsePoint">
            <summary>
              Looks up a localized string similar to Unable to open reparse point..
            </summary>
        </member>
        <member name="P:Uhuru.Utilities.Strings.UnhandledExceptionCaught">
            <summary>
              Looks up a localized string similar to Unhandled exception caught in ElapsedEventHandler: {0}.
            </summary>
        </member>
        <member name="P:Uhuru.Utilities.Strings.UnhandledExceptionCaught2">
            <summary>
              Looks up a localized string similar to Unhandled exception caught in ElapsedEventHandler.
            </summary>
        </member>
        <member name="T:Uhuru.Utilities.HttpTunnel.TunnelProtocolType">
            <summary>
            Defines possible protocol types to tunnel
            </summary>
        </member>
        <member name="F:Uhuru.Utilities.HttpTunnel.TunnelProtocolType.Tcp">
            <summary>
            Tunnel a TCP port
            </summary>
        </member>
        <member name="F:Uhuru.Utilities.HttpTunnel.TunnelProtocolType.UdpIncoming">
            <summary>
            Tunnel a UDP port (incoming data)
            </summary>
        </member>
        <member name="F:Uhuru.Utilities.HttpTunnel.TunnelProtocolType.UdpOutgoing">
            <summary>
            Tunnel a UDP port (outgoing data)
            </summary>
        </member>
        <member name="T:Uhuru.Utilities.HttpTunnel.ITunnel">
            <summary>
            This interface is the communication contract between the tunnel server and client.
            </summary>
        </member>
        <member name="M:Uhuru.Utilities.HttpTunnel.ITunnel.ReceiveData(System.Guid)">
            <summary>
            Gets data from the server.
            </summary>
            <param name="connectionId">The connection id for which to get data.</param>
            <returns>A <see cref="T:Uhuru.Utilities.HttpTunnel.DataPackage"/> containing the available data (if any).</returns>
        </member>
        <member name="M:Uhuru.Utilities.HttpTunnel.ITunnel.SendData(System.Guid,Uhuru.Utilities.HttpTunnel.DataPackage)">
            <summary>
            Sends data to a server, for a specific connection.
            </summary>
            <param name="connectionId">The connection id for which to send data.</param>
            <param name="data">The data to be sent to the actual server.</param>
            <returns>A DataPackage containing any data that was available on the server after the send was done.</returns>
        </member>
        <member name="M:Uhuru.Utilities.HttpTunnel.ITunnel.OpenConnection">
            <summary>
            Creates a TCP connection on the server.
            </summary>
            <returns>A GUID used to identify the connection for future send/receive or for close.</returns>
        </member>
        <member name="M:Uhuru.Utilities.HttpTunnel.ITunnel.CloseConnection(System.Guid)">
            <summary>
            Closes a TCP connection on the server.
            </summary>
            <param name="connectionId">The connection id to be closed.</param>
        </member>
        <member name="T:Uhuru.Utilities.HttpTunnel.DataPackage">
            <summary>
            This class contains data about data that needs to be transferred between the tunnel server and client. 
            </summary>
        </member>
        <member name="F:Uhuru.Utilities.HttpTunnel.DataPackage.BufferSize">
            <summary>
            The buffer size to use for transferring data in the tunnel.
            </summary>
        </member>
<<<<<<< HEAD
        <member name="P:Uhuru.Utilities.HttpTunnel.DataPackage.HasData">
            <summary>
            Gets or sets a value indicating whether this package has data.
            </summary>
        </member>
        <member name="P:Uhuru.Utilities.HttpTunnel.DataPackage.Data">
            <summary>
            Gets or sets the data for this package.
=======
        <member name="T:Uhuru.Utilities.Json.JsonConvertibleObject">
            <summary>
            This object is used for serialization/deserialization of objects into/from JSON.
            </summary>
        </member>
        <member name="M:Uhuru.Utilities.Json.JsonConvertibleObject.DeserializeFromJsonArray(System.String)">
            <summary>
            Deserializes a json string that is supposed to contain an array (i.e. [{"field1" : "value1"}, "value2", 0])
>>>>>>> f818b236
            </summary>
            <param name="json">The json string.</param>
            <returns>An array of objects</returns>
        </member>
<<<<<<< HEAD
        <member name="T:Uhuru.Utilities.HttpTunnel.TunnelErrorMessages">
            <summary>
              A strongly-typed resource class, for looking up localized strings, etc.
=======
        <member name="M:Uhuru.Utilities.Json.JsonConvertibleObject.DeserializeFromJson(System.String)">
            <summary>
            Deserializes json string that is supposed to contain an object (i.e. {"field1" : "value1"}).
>>>>>>> f818b236
            </summary>
            <param name="json">The json string.</param>
            <returns>An object.</returns>
        </member>
<<<<<<< HEAD
        <member name="P:Uhuru.Utilities.HttpTunnel.TunnelErrorMessages.ResourceManager">
            <summary>
              Returns the cached ResourceManager instance used by this class.
=======
        <member name="M:Uhuru.Utilities.Json.JsonConvertibleObject.SerializeToJson(System.Object)">
            <summary>
            Serializes an intermediate object (a Dictionary&lt;string, object&gt; or a newtonsoft JObject) to a JSON string.
>>>>>>> f818b236
            </summary>
            <param name="intermediateValue">A Dictionary&lt;string, object&gt; or a newtonsoft JObject.</param>
            <returns>The JSON string.</returns>
        </member>
<<<<<<< HEAD
        <member name="P:Uhuru.Utilities.HttpTunnel.TunnelErrorMessages.Culture">
            <summary>
              Overrides the current thread's CurrentUICulture property for all
              resource lookups using this strongly typed resource class.
            </summary>
        </member>
        <member name="P:Uhuru.Utilities.HttpTunnel.TunnelErrorMessages.CouldNotCloseConnection">
             <summary>
               Looks up a localized string similar to Could not close connection on tunnel server.
            {0}.
             </summary>
        </member>
        <member name="P:Uhuru.Utilities.HttpTunnel.TunnelErrorMessages.CouldNotOpenConnection">
             <summary>
               Looks up a localized string similar to Could not open connection on tunnel server.
            {0}.
             </summary>
        </member>
        <member name="P:Uhuru.Utilities.HttpTunnel.TunnelErrorMessages.CouldNotReceiveData">
             <summary>
               Looks up a localized string similar to Could not receive data from tunnel server.
            {0}.
             </summary>
        </member>
        <member name="P:Uhuru.Utilities.HttpTunnel.TunnelErrorMessages.CouldNotSendData">
             <summary>
               Looks up a localized string similar to Could not send data to tunnel server.
            {0}.
             </summary>
        </member>
        <member name="T:Uhuru.Utilities.Json.JsonNameAttribute">
            <summary>
            This is an attribute that is used to decorate fields/properties/enums with JSON names.
            The JSON name will be used instead of the member's name when serializing.
            This is used in conjunction <see cref="T:Uhuru.Utilities.Json.JsonConvertibleObject"/>.
            </summary>
        </member>
        <member name="F:Uhuru.Utilities.Json.JsonNameAttribute.name">
            <summary>
            The JSON name of the member.
            </summary>
        </member>
        <member name="M:Uhuru.Utilities.Json.JsonNameAttribute.#ctor(System.String)">
            <summary>
            Initializes a new instance of the <see cref="T:Uhuru.Utilities.Json.JsonNameAttribute"/> class.
            </summary>
            <param name="name">The JSON name of the member.</param>
        </member>
        <member name="P:Uhuru.Utilities.Json.JsonNameAttribute.Name">
            <summary>
            Gets the Name of the member.
            </summary>
        </member>
        <member name="T:Uhuru.Utilities.TimerCallback">
            <summary>
            Delegate definition that refers to a method to be called when a timer tick occurs.
            </summary>
        </member>
        <member name="T:Uhuru.Utilities.TimerHelper">
            <summary>
            This is a helper class that provides the developer with easy methods of creating timers.
            </summary>
        </member>
        <member name="M:Uhuru.Utilities.TimerHelper.DelayedCall(System.Double,Uhuru.Utilities.TimerCallback)">
            <summary>
            This method creates a timer that ticks only once and runs a callback method.
            This method is non-blocking.
            </summary>
            <param name="delay">A double specifying the amount of time to sleep before calling the callback method.</param>
            <param name="callback">A method that gets called when the timer ticks.</param>
            <returns>The timer that is used to delay the call to the callback method.</returns>
        </member>
        <member name="M:Uhuru.Utilities.TimerHelper.RecurringCall(System.Double,Uhuru.Utilities.TimerCallback)">
            <summary>
            This method creates a timer that ticks forever, and on each tick it calls a callback method.
            This method is non-blocking.
            </summary>
            <param name="delay">A double specifying the interval between each tick.</param>
            <param name="callback">A method that gets called when the timer ticks.</param>
            <returns>The timer that is created.</returns>
        </member>
        <member name="M:Uhuru.Utilities.TimerHelper.RecurringLongCall(System.Double,Uhuru.Utilities.TimerCallback)">
            <summary>
            This method creates a timer that ticks once, and on each tick it calls a callback method.
            After each call to the callback method, the timer is reset.
            This method is non-blocking.
            </summary>
            <param name="delay">A double specifying the interval between each call of the callback method.</param>
            <param name="callback">A method that gets called when the timer ticks.</param>
            <returns>The timer that is created.</returns>
        </member>
        <member name="T:Uhuru.Utilities.Json.JsonConvertibleObject">
            <summary>
            This object is used for serialization/deserialization of objects into/from JSON.
=======
        <member name="M:Uhuru.Utilities.Json.JsonConvertibleObject.ObjectToValue``1(System.Object)">
            <summary>
            Converts an object into another type.
            If the object is a JObject or JArray, this method uses their respective methods for conversion.
            Otherwise, it uses Convert.ChangeType.
            </summary>
            <typeparam name="T">The type to convert to.</typeparam>
            <param name="value">The object to convert.</param>
            <returns>The converted object.</returns>
        </member>
        <member name="M:Uhuru.Utilities.Json.JsonConvertibleObject.SerializeToJson">
            <summary>
            Serializes the instance to a JSON string.
            </summary>
            <returns>The JSON string.</returns>
        </member>
        <member name="M:Uhuru.Utilities.Json.JsonConvertibleObject.ToJsonIntermediateObject">
            <summary>
            Converts this instance to a Dictionary&lt;string, object&gt; that is ready to be serialized to a Ruby-compatible JSON.
            </summary>
            <returns>A Dictionary&lt;string, object&gt;</returns>
        </member>
        <member name="M:Uhuru.Utilities.Json.JsonConvertibleObject.FromJsonIntermediateObject(System.Object)">
            <summary>
            Goes through a deserialized JSON object (a Dictionary&lt;string, object&gt; or a newtonsoft JObject) and updates all field an properties of this instance.
            </summary>
            <param name="value">The value.</param>
        </member>
        <member name="M:Uhuru.Utilities.Json.JsonConvertibleObject.ConvertMember(System.Object,System.Type)">
            <summary>
            Converts an individual member.
            </summary>
            <param name="memberValue">The member value.</param>
            <param name="memberType">Type of the member.</param>
            <returns>The converted memeber.</returns>
        </member>
        <member name="M:Uhuru.Utilities.Json.JsonConvertibleObject.GetEnumValueFromString(System.Type,System.String)">
            <summary>
            Gets an enum value from a string. The method first tries to match the string value to any defined JsonName attributes, then defaults to Enum.Parse.
            </summary>
            <param name="enumType">Type of the enum.</param>
            <param name="enumValue">The enum value.</param>
            <returns>The parsed enum value.</returns>
        </member>
        <member name="M:Uhuru.Utilities.Json.JsonConvertibleObject.SetMemberValue(System.Reflection.MemberInfo,System.Object)">
            <summary>
            Sets a member's value.
            </summary>
            <param name="member">The member (can be a field or a property).</param>
            <param name="value">The value.</param>
        </member>
        <member name="T:Uhuru.Utilities.HttpTunnel.TunnelProtocolType">
            <summary>
            Defines possible protocol types to tunnel
            </summary>
        </member>
        <member name="F:Uhuru.Utilities.HttpTunnel.TunnelProtocolType.Tcp">
            <summary>
            Tunnel a TCP port
            </summary>
        </member>
        <member name="F:Uhuru.Utilities.HttpTunnel.TunnelProtocolType.UdpIncoming">
            <summary>
            Tunnel a UDP port (incoming data)
            </summary>
        </member>
        <member name="F:Uhuru.Utilities.HttpTunnel.TunnelProtocolType.UdpOutgoing">
            <summary>
            Tunnel a UDP port (outgoing data)
            </summary>
        </member>
        <member name="T:Uhuru.Utilities.HttpTunnel.ITunnel">
            <summary>
            This interface is the communication contract between the tunnel server and client.
            </summary>
        </member>
        <member name="M:Uhuru.Utilities.HttpTunnel.ITunnel.ReceiveData(System.Guid)">
            <summary>
            Gets data from the server.
            </summary>
            <param name="connectionId">The connection id for which to get data.</param>
            <returns>A <see cref="T:Uhuru.Utilities.HttpTunnel.DataPackage"/> containing the available data (if any).</returns>
        </member>
        <member name="M:Uhuru.Utilities.HttpTunnel.ITunnel.SendData(System.Guid,Uhuru.Utilities.HttpTunnel.DataPackage)">
            <summary>
            Sends data to a server, for a specific connection.
            </summary>
            <param name="connectionId">The connection id for which to send data.</param>
            <param name="data">The data to be sent to the actual server.</param>
            <returns>A DataPackage containing any data that was available on the server after the send was done.</returns>
        </member>
        <member name="M:Uhuru.Utilities.HttpTunnel.ITunnel.OpenConnection">
            <summary>
            Creates a TCP connection on the server.
            </summary>
            <returns>A GUID used to identify the connection for future send/receive or for close.</returns>
        </member>
        <member name="M:Uhuru.Utilities.HttpTunnel.ITunnel.CloseConnection(System.Guid)">
            <summary>
            Closes a TCP connection on the server.
            </summary>
            <param name="connectionId">The connection id to be closed.</param>
        </member>
        <member name="T:Uhuru.Utilities.HttpTunnel.DataPackage">
            <summary>
            This class contains data about data that needs to be transferred between the tunnel server and client. 
            </summary>
        </member>
        <member name="F:Uhuru.Utilities.HttpTunnel.DataPackage.BufferSize">
            <summary>
            The buffer size to use for transferring data in the tunnel.
            </summary>
        </member>
        <member name="P:Uhuru.Utilities.HttpTunnel.DataPackage.HasData">
            <summary>
            Gets or sets a value indicating whether this package has data.
            </summary>
        </member>
        <member name="P:Uhuru.Utilities.HttpTunnel.DataPackage.Data">
            <summary>
            Gets or sets the data for this package.
>>>>>>> f818b236
            </summary>
        </member>
        <member name="M:Uhuru.Utilities.Json.JsonConvertibleObject.DeserializeFromJsonArray(System.String)">
            <summary>
            Deserializes a json string that is supposed to contain an array (i.e. [{"field1" : "value1"}, "value2", 0])
            </summary>
            <param name="json">The json string.</param>
            <returns>An array of objects</returns>
        </member>
        <member name="M:Uhuru.Utilities.Json.JsonConvertibleObject.DeserializeFromJson(System.String)">
            <summary>
            Deserializes json string that is supposed to contain an object (i.e. {"field1" : "value1"}).
            </summary>
            <param name="json">The json string.</param>
            <returns>An object.</returns>
        </member>
        <member name="M:Uhuru.Utilities.Json.JsonConvertibleObject.SerializeToJson(System.Object)">
            <summary>
            Serializes an intermediate object (a Dictionary&lt;string, object&gt; or a newtonsoft JObject) to a JSON string.
            </summary>
            <param name="intermediateValue">A Dictionary&lt;string, object&gt; or a newtonsoft JObject.</param>
            <returns>The JSON string.</returns>
        </member>
<<<<<<< HEAD
        <member name="M:Uhuru.Utilities.Json.JsonConvertibleObject.ObjectToValue``1(System.Object)">
=======
        <member name="P:Uhuru.Utilities.Strings.UnableToCreateJunctionPoint">
            <summary>
              Looks up a localized string similar to Unable to create junction point.
            </summary>
        </member>
        <member name="P:Uhuru.Utilities.Strings.UnableToDeleteJunctionPoint">
            <summary>
              Looks up a localized string similar to Unable to delete junction point.
            </summary>
        </member>
        <member name="P:Uhuru.Utilities.Strings.UnableToGetJunctionInformation">
            <summary>
              Looks up a localized string similar to Unable to get information about junction point..
            </summary>
        </member>
        <member name="P:Uhuru.Utilities.Strings.UnableToOpenReparsePoint">
            <summary>
              Looks up a localized string similar to Unable to open reparse point..
            </summary>
        </member>
        <member name="P:Uhuru.Utilities.Strings.UnhandledExceptionCaught">
>>>>>>> f818b236
            <summary>
            Converts an object into another type.
            If the object is a JObject or JArray, this method uses their respective methods for conversion.
            Otherwise, it uses Convert.ChangeType.
            </summary>
            <typeparam name="T">The type to convert to.</typeparam>
            <param name="value">The object to convert.</param>
            <returns>The converted object.</returns>
        </member>
        <member name="M:Uhuru.Utilities.Json.JsonConvertibleObject.SerializeToJson">
            <summary>
            Serializes the instance to a JSON string.
            </summary>
            <returns>The JSON string.</returns>
        </member>
<<<<<<< HEAD
        <member name="M:Uhuru.Utilities.Json.JsonConvertibleObject.ToJsonIntermediateObject">
            <summary>
            Converts this instance to a Dictionary&lt;string, object&gt; that is ready to be serialized to a Ruby-compatible JSON.
=======
        <member name="T:Uhuru.Utilities.RubyCompatibility">
            <summary>
            This is a helper class that containg methods useful for converting .Net variables to Ruby formats.
>>>>>>> f818b236
            </summary>
            <returns>A Dictionary&lt;string, object&gt;</returns>
        </member>
<<<<<<< HEAD
        <member name="M:Uhuru.Utilities.Json.JsonConvertibleObject.FromJsonIntermediateObject(System.Object)">
            <summary>
            Goes through a deserialized JSON object (a Dictionary&lt;string, object&gt; or a newtonsoft JObject) and updates all field an properties of this instance.
            </summary>
            <param name="value">The value.</param>
        </member>
        <member name="M:Uhuru.Utilities.Json.JsonConvertibleObject.ConvertMember(System.Object,System.Type)">
            <summary>
            Converts an individual member.
            </summary>
            <param name="memberValue">The member value.</param>
            <param name="memberType">Type of the member.</param>
            <returns>The converted memeber.</returns>
        </member>
        <member name="M:Uhuru.Utilities.Json.JsonConvertibleObject.GetEnumValueFromString(System.Type,System.String)">
            <summary>
            Gets an enum value from a string. The method first tries to match the string value to any defined JsonName attributes, then defaults to Enum.Parse.
            </summary>
            <param name="enumType">Type of the enum.</param>
            <param name="enumValue">The enum value.</param>
            <returns>The parsed enum value.</returns>
        </member>
        <member name="M:Uhuru.Utilities.Json.JsonConvertibleObject.SetMemberValue(System.Reflection.MemberInfo,System.Object)">
            <summary>
            Sets a member's value.
            </summary>
            <param name="member">The member (can be a field or a property).</param>
            <param name="value">The value.</param>
=======
        <member name="M:Uhuru.Utilities.RubyCompatibility.DateTimeToEpochSeconds(System.DateTime)">
            <summary>
            This method converts a DateTime to its equivalent in number of seconds from the Epoch - 1st of January 1970.
            </summary>
            <param name="date">DateTime to be converted.</param>
            <returns>An int containing the number of seconds.</returns>
        </member>
        <member name="M:Uhuru.Utilities.RubyCompatibility.DateTimeFromEpochSeconds(System.Int32)">
            <summary>
            This method converts a number of seconds from the Epoch (1st of January 1970) to a DateTime value.
            </summary>
            <param name="seconds">An int containing the number of seconds.</param>
            <returns>A DateTime containing the converted value.</returns>
        </member>
        <member name="M:Uhuru.Utilities.RubyCompatibility.DateTimeToRubyString(System.DateTime)">
            <summary>
            This method converts a DateTime value to a Ruby Time string (yyyy-MM-dd HH:mm:ss zzz).
            </summary>
            <param name="date">The DateTime to be converted.</param>
            <returns>A string with the formatted date and time.</returns>
        </member>
        <member name="M:Uhuru.Utilities.RubyCompatibility.DateTimeFromRubyString(System.String)">
            <summary>
            This method converts a Ruby Time string (yyyy-MM-dd HH:mm:ss zzz) to a .Net DateTime.
            </summary>
            <param name="date">A string containing the formatted date and time.</param>
            <returns>A DateTime containing the converted value.</returns>
        </member>
        <member name="T:Uhuru.Utilities.HttpTunnel.TunnelErrorMessages">
            <summary>
              A strongly-typed resource class, for looking up localized strings, etc.
            </summary>
        </member>
        <member name="P:Uhuru.Utilities.HttpTunnel.TunnelErrorMessages.ResourceManager">
            <summary>
              Returns the cached ResourceManager instance used by this class.
            </summary>
        </member>
        <member name="P:Uhuru.Utilities.HttpTunnel.TunnelErrorMessages.Culture">
            <summary>
              Overrides the current thread's CurrentUICulture property for all
              resource lookups using this strongly typed resource class.
            </summary>
        </member>
        <member name="P:Uhuru.Utilities.HttpTunnel.TunnelErrorMessages.CouldNotCloseConnection">
             <summary>
               Looks up a localized string similar to Could not close connection on tunnel server.
            {0}.
             </summary>
        </member>
        <member name="P:Uhuru.Utilities.HttpTunnel.TunnelErrorMessages.CouldNotOpenConnection">
             <summary>
               Looks up a localized string similar to Could not open connection on tunnel server.
            {0}.
             </summary>
        </member>
        <member name="P:Uhuru.Utilities.HttpTunnel.TunnelErrorMessages.CouldNotReceiveData">
             <summary>
               Looks up a localized string similar to Could not receive data from tunnel server.
            {0}.
             </summary>
        </member>
        <member name="P:Uhuru.Utilities.HttpTunnel.TunnelErrorMessages.CouldNotSendData">
             <summary>
               Looks up a localized string similar to Could not send data to tunnel server.
            {0}.
             </summary>
>>>>>>> f818b236
        </member>
    </members>
</doc><|MERGE_RESOLUTION|>--- conflicted
+++ resolved
@@ -4,70 +4,6 @@
         <name>Uhuru.Utilities.v3_5</name>
     </assembly>
     <members>
-<<<<<<< HEAD
-        <member name="T:Uhuru.Utilities.HttpTunnel.TunnelClientEndState">
-            <summary>
-            This is an enum detailing the possible states of a tunnel client end.
-            </summary>
-        </member>
-        <member name="F:Uhuru.Utilities.HttpTunnel.TunnelClientEndState.None">
-            <summary>
-            The client end object has been created, but it was never started.
-            </summary>
-        </member>
-        <member name="F:Uhuru.Utilities.HttpTunnel.TunnelClientEndState.Started">
-            <summary>
-            The client end is started and can be used for communication.
-            </summary>
-        </member>
-        <member name="F:Uhuru.Utilities.HttpTunnel.TunnelClientEndState.Stopped">
-            <summary>
-            The client end has been stopped by a call to the <see cref="M:Uhuru.Utilities.HttpTunnel.ClientEnd.Stop"/> method.
-            </summary>
-        </member>
-        <member name="F:Uhuru.Utilities.HttpTunnel.TunnelClientEndState.ServerUnavailable">
-            <summary>
-            The server end of the tunnel went away.
-            </summary>
-        </member>
-        <member name="T:Uhuru.Utilities.HttpTunnel.ClientEnd">
-            <summary>
-            This class can connect to a remote HTTP Tunnel endpoint and facilitate TCP/IP communication between a client.
-            </summary>
-        </member>
-        <member name="F:Uhuru.Utilities.HttpTunnel.ClientEnd.closing">
-            <summary>
-            Indicates whether the client is supposed to be closing.
-            </summary>
-        </member>
-        <member name="F:Uhuru.Utilities.HttpTunnel.ClientEnd.state">
-            <summary>
-            Indicates the state of the client end tunnel.
-            </summary>
-        </member>
-        <member name="F:Uhuru.Utilities.HttpTunnel.ClientEnd.connectionThreads">
-            <summary>
-            This list contains all the threads that are used to read/write to the actual client.
-            </summary>
-        </member>
-        <member name="F:Uhuru.Utilities.HttpTunnel.ClientEnd.tunnelRunner">
-            <summary>
-            This is the thread that runs the tunnel listener.
-            </summary>
-        </member>
-        <member name="M:Uhuru.Utilities.HttpTunnel.ClientEnd.Start(System.Uri,System.Int32,System.String,Uhuru.Utilities.HttpTunnel.TunnelProtocolType)">
-            <summary>
-            Starts the client end of the tunnel.
-            </summary>
-            <param name="remoteHttpUrl">The remote HTTP URL of the WCF service hosting the server end of the tunnel.</param>
-            <param name="localPort">The local port to open.</param>
-            <param name="localIP">The local IP on which to listen for connections (if it's a TCP tunnel).</param>
-            <param name="protocol">The protocol to use (TCP or UDP).</param>
-        </member>
-        <member name="M:Uhuru.Utilities.HttpTunnel.ClientEnd.Stop">
-            <summary>
-            Stops the client end of the tunnel.
-=======
         <member name="T:Uhuru.Utilities.TunnelPackage">
             <summary>
             TODO: Update summary.
@@ -76,7 +12,6 @@
         <member name="M:Uhuru.Utilities.TunnelPackage.Create(System.String,System.String,System.String,System.String,System.String)">
             <summary>
             Prepares a HttpTunnel Service
->>>>>>> f818b236
             </summary>
             <param name="sourceDir">The source dir.</param>
             <param name="destinationDir">The destination dir.</param>
@@ -84,28 +19,6 @@
             <param name="remoteHost">The remote host.</param>
             <param name="remoteProtocol">The remote protocol.</param>
         </member>
-<<<<<<< HEAD
-        <member name="M:Uhuru.Utilities.HttpTunnel.ClientEnd.StartTCPTunnel(System.Uri,System.Int32,System.String)">
-            <summary>
-            Starts a TCP tunnel.
-            </summary>
-            <param name="remoteHttpUrl">The remote HTTP URL.</param>
-            <param name="localPort">The local port.</param>
-            <param name="localIp">The local IP.</param>
-        </member>
-        <member name="M:Uhuru.Utilities.HttpTunnel.ClientEnd.StartUDPTunnel(System.Uri,System.Int32,System.String,System.Boolean)">
-            <summary>
-            Starts a UDP tunnel.
-            </summary>
-            <param name="remoteHttpUrl">The remote HTTP URL.</param>
-            <param name="localPort">The local port.</param>
-            <param name="localIp">The local ip.</param>
-            <param name="listening">True if the UDP socket is listening mode.</param>
-        </member>
-        <member name="P:Uhuru.Utilities.HttpTunnel.ClientEnd.State">
-            <summary>
-            Gets the state of the client.
-=======
         <member name="M:Uhuru.Utilities.TunnelPackage.Create(System.String,System.String,System.String,System.String,System.String,System.String,System.String)">
             <summary>
             Prepares a HttpTunnel Service
@@ -134,118 +47,38 @@
         <member name="M:Uhuru.Utilities.TunnelPackage.CopyAll(System.IO.DirectoryInfo,System.IO.DirectoryInfo)">
             <summary>
             Copies all files and subfolders from one folder to another
->>>>>>> f818b236
             </summary>
             <param name="source">The source directory info</param>
             <param name="target">The target directory info</param>
         </member>
-        <member name="T:Uhuru.Utilities.Logger">
-            <summary>
-            This is a helper logger class that is used throughout the code.
-            </summary>
-        </member>
-        <member name="F:Uhuru.Utilities.Logger.configureEventLogSourceLock">
-            <summary>
-            A lock object used to make sure multiple threads don't configure an event log source at the same time.
-            </summary>
-        </member>
-        <member name="F:Uhuru.Utilities.Logger.log">
-            <summary>
-            The log4net ILog object used for logging.
-            </summary>
-        </member>
-        <member name="F:Uhuru.Utilities.Logger.isSourceConfigured">
-            <summary>
-            Specifies whether the Windows Event Log source has been configured.
-            </summary>
-        </member>
-<<<<<<< HEAD
-        <member name="M:Uhuru.Utilities.Logger.Fatal(System.String)">
-            <summary>
-            Logs a fatal message.
-            This indicates a really severe error, that will probably make the application crash.
-=======
+        <member name="T:Uhuru.Utilities.Json.JsonNameAttribute">
+            <summary>
+            This is an attribute that is used to decorate fields/properties/enums with JSON names.
+            The JSON name will be used instead of the member's name when serializing.
+            This is used in conjunction <see cref="T:Uhuru.Utilities.Json.JsonConvertibleObject"/>.
+            </summary>
+        </member>
+        <member name="F:Uhuru.Utilities.Json.JsonNameAttribute.name">
+            <summary>
+            The JSON name of the member.
+            </summary>
+        </member>
+        <member name="M:Uhuru.Utilities.Json.JsonNameAttribute.#ctor(System.String)">
+            <summary>
+            Initializes a new instance of the <see cref="T:Uhuru.Utilities.Json.JsonNameAttribute"/> class.
+            </summary>
+            <param name="name">The JSON name of the member.</param>
+        </member>
+        <member name="P:Uhuru.Utilities.Json.JsonNameAttribute.Name">
+            <summary>
+            Gets the Name of the member.
+            </summary>
+        </member>
         <member name="T:Uhuru.Utilities.TimerCallback">
             <summary>
             Delegate definition that refers to a method to be called when a timer tick occurs.
->>>>>>> f818b236
-            </summary>
-            <param name="message">The message to be logged.</param>
-        </member>
-<<<<<<< HEAD
-        <member name="M:Uhuru.Utilities.Logger.Error(System.String)">
-            <summary>
-            Logs an error message.
-            This indicates an error, but the application may be able to continue.
-            </summary>
-            <param name="message">The message to be logged.</param>
-        </member>
-        <member name="M:Uhuru.Utilities.Logger.Warning(System.String)">
-            <summary>
-            Logs a warning message.
-            This indicates a situation that could lead to some bad things.
-            </summary>
-            <param name="message">The message to be logged.</param>
-        </member>
-        <member name="M:Uhuru.Utilities.Logger.Info(System.String)">
-            <summary>
-            Logs an information message.
-            The message is used to indicate some progress.
-            </summary>
-            <param name="message">The message to be logged.</param>
-        </member>
-        <member name="M:Uhuru.Utilities.Logger.Debug(System.String)">
-            <summary>
-            Logs a debug message.
-            This is an informational message, that is useful when debugging.
-            </summary>
-            <param name="message">The message to be logged.</param>
-        </member>
-        <member name="M:Uhuru.Utilities.Logger.Fatal(System.String,System.Object[])">
-            <summary>
-            Logs a fatal message and formats it.
-            This indicates a really severe error, that will probably make the application crash.
-            </summary>
-            <param name="message">The message to be logged.</param>
-            <param name="args">The arguments used for formatting.</param>
-        </member>
-        <member name="M:Uhuru.Utilities.Logger.Error(System.String,System.Object[])">
-            <summary>
-            Logs an error message and formats it.
-            This indicates an error, but the application may be able to continue.
-            </summary>
-            <param name="message">The message to be logged.</param>
-            <param name="args">The arguments used for formatting.</param>
-        </member>
-        <member name="M:Uhuru.Utilities.Logger.Warning(System.String,System.Object[])">
-            <summary>
-            Logs a warning message and formats it.
-            This indicates a situation that could lead to some bad things.
-            </summary>
-            <param name="message">The message to be logged.</param>
-            <param name="args">The arguments used for formatting.</param>
-        </member>
-        <member name="M:Uhuru.Utilities.Logger.Info(System.String,System.Object[])">
-            <summary>
-            Logs an information message and formats it.
-            The message is used to indicate some progress.
-            </summary>
-            <param name="message">The message to be logged.</param>
-            <param name="args">The arguments used for formatting.</param>
-        </member>
-        <member name="M:Uhuru.Utilities.Logger.Debug(System.String,System.Object[])">
-            <summary>
-            Logs a debug message and formats it.
-            This is an informational message, that is useful when debugging.
-            </summary>
-            <param name="message">The message to be logged.</param>
-            <param name="args">The arguments used for formatting.</param>
-        </member>
-        <member name="M:Uhuru.Utilities.Logger.SetEventLogSource">
-            <summary>
-            Sets up the event log source.
-            </summary>
-=======
+            </summary>
+        </member>
         <member name="T:Uhuru.Utilities.TimerHelper">
             <summary>
             This is a helper class that provides the developer with easy methods of creating timers.
@@ -312,7 +145,6 @@
             This indicates an error, but the application may be able to continue.
             </summary>
             <param name="message">The message to be logged.</param>
->>>>>>> f818b236
         </member>
         <member name="M:Uhuru.Utilities.Logger.Warning(System.String)">
             <summary>
@@ -351,44 +183,7 @@
             <param name="message">The message to be logged.</param>
             <param name="args">The arguments used for formatting.</param>
         </member>
-<<<<<<< HEAD
-        <member name="T:Uhuru.Utilities.RubyCompatibility">
-            <summary>
-            This is a helper class that containg methods useful for converting .Net variables to Ruby formats.
-            </summary>
-        </member>
-        <member name="M:Uhuru.Utilities.RubyCompatibility.DateTimeToEpochSeconds(System.DateTime)">
-            <summary>
-            This method converts a DateTime to its equivalent in number of seconds from the Epoch - 1st of January 1970.
-            </summary>
-            <param name="date">DateTime to be converted.</param>
-            <returns>An int containing the number of seconds.</returns>
-        </member>
-        <member name="M:Uhuru.Utilities.RubyCompatibility.DateTimeFromEpochSeconds(System.Int32)">
-            <summary>
-            This method converts a number of seconds from the Epoch (1st of January 1970) to a DateTime value.
-            </summary>
-            <param name="seconds">An int containing the number of seconds.</param>
-            <returns>A DateTime containing the converted value.</returns>
-        </member>
-        <member name="M:Uhuru.Utilities.RubyCompatibility.DateTimeToRubyString(System.DateTime)">
-            <summary>
-            This method converts a DateTime value to a Ruby Time string (yyyy-MM-dd HH:mm:ss zzz).
-            </summary>
-            <param name="date">The DateTime to be converted.</param>
-            <returns>A string with the formatted date and time.</returns>
-        </member>
-        <member name="M:Uhuru.Utilities.RubyCompatibility.DateTimeFromRubyString(System.String)">
-            <summary>
-            This method converts a Ruby Time string (yyyy-MM-dd HH:mm:ss zzz) to a .Net DateTime.
-            </summary>
-            <param name="date">A string containing the formatted date and time.</param>
-            <returns>A DateTime containing the converted value.</returns>
-        </member>
-        <member name="T:Uhuru.Utilities.Strings">
-=======
         <member name="M:Uhuru.Utilities.Logger.Warning(System.String,System.Object[])">
->>>>>>> f818b236
             <summary>
             Logs a warning message and formats it.
             This indicates a situation that could lead to some bad things.
@@ -396,11 +191,7 @@
             <param name="message">The message to be logged.</param>
             <param name="args">The arguments used for formatting.</param>
         </member>
-<<<<<<< HEAD
-        <member name="P:Uhuru.Utilities.Strings.ResourceManager">
-=======
         <member name="M:Uhuru.Utilities.Logger.Info(System.String,System.Object[])">
->>>>>>> f818b236
             <summary>
             Logs an information message and formats it.
             The message is used to indicate some progress.
@@ -408,11 +199,7 @@
             <param name="message">The message to be logged.</param>
             <param name="args">The arguments used for formatting.</param>
         </member>
-<<<<<<< HEAD
-        <member name="P:Uhuru.Utilities.Strings.Culture">
-=======
         <member name="M:Uhuru.Utilities.Logger.Debug(System.String,System.Object[])">
->>>>>>> f818b236
             <summary>
             Logs a debug message and formats it.
             This is an informational message, that is useful when debugging.
@@ -420,41 +207,173 @@
             <param name="message">The message to be logged.</param>
             <param name="args">The arguments used for formatting.</param>
         </member>
-<<<<<<< HEAD
-        <member name="P:Uhuru.Utilities.Strings.UnableToCreateJunctionPoint">
-            <summary>
-              Looks up a localized string similar to Unable to create junction point.
-            </summary>
-        </member>
-        <member name="P:Uhuru.Utilities.Strings.UnableToDeleteJunctionPoint">
-            <summary>
-              Looks up a localized string similar to Unable to delete junction point.
-=======
         <member name="M:Uhuru.Utilities.Logger.SetEventLogSource">
             <summary>
             Sets up the event log source.
->>>>>>> f818b236
-            </summary>
-        </member>
-        <member name="P:Uhuru.Utilities.Strings.UnableToGetJunctionInformation">
-            <summary>
-              Looks up a localized string similar to Unable to get information about junction point..
-            </summary>
-        </member>
-        <member name="P:Uhuru.Utilities.Strings.UnableToOpenReparsePoint">
-            <summary>
-              Looks up a localized string similar to Unable to open reparse point..
-            </summary>
-        </member>
-        <member name="P:Uhuru.Utilities.Strings.UnhandledExceptionCaught">
-            <summary>
-              Looks up a localized string similar to Unhandled exception caught in ElapsedEventHandler: {0}.
-            </summary>
-        </member>
-        <member name="P:Uhuru.Utilities.Strings.UnhandledExceptionCaught2">
-            <summary>
-              Looks up a localized string similar to Unhandled exception caught in ElapsedEventHandler.
-            </summary>
+            </summary>
+        </member>
+        <member name="T:Uhuru.Utilities.HttpTunnel.TunnelClientEndState">
+            <summary>
+            This is an enum detailing the possible states of a tunnel client end.
+            </summary>
+        </member>
+        <member name="F:Uhuru.Utilities.HttpTunnel.TunnelClientEndState.None">
+            <summary>
+            The client end object has been created, but it was never started.
+            </summary>
+        </member>
+        <member name="F:Uhuru.Utilities.HttpTunnel.TunnelClientEndState.Started">
+            <summary>
+            The client end is started and can be used for communication.
+            </summary>
+        </member>
+        <member name="F:Uhuru.Utilities.HttpTunnel.TunnelClientEndState.Stopped">
+            <summary>
+            The client end has been stopped by a call to the <see cref="M:Uhuru.Utilities.HttpTunnel.ClientEnd.Stop"/> method.
+            </summary>
+        </member>
+        <member name="F:Uhuru.Utilities.HttpTunnel.TunnelClientEndState.ServerUnavailable">
+            <summary>
+            The server end of the tunnel went away.
+            </summary>
+        </member>
+        <member name="T:Uhuru.Utilities.HttpTunnel.ClientEnd">
+            <summary>
+            This class can connect to a remote HTTP Tunnel endpoint and facilitate TCP/IP communication between a client.
+            </summary>
+        </member>
+        <member name="F:Uhuru.Utilities.HttpTunnel.ClientEnd.closing">
+            <summary>
+            Indicates whether the client is supposed to be closing.
+            </summary>
+        </member>
+        <member name="F:Uhuru.Utilities.HttpTunnel.ClientEnd.state">
+            <summary>
+            Indicates the state of the client end tunnel.
+            </summary>
+        </member>
+        <member name="F:Uhuru.Utilities.HttpTunnel.ClientEnd.connectionThreads">
+            <summary>
+            This list contains all the threads that are used to read/write to the actual client.
+            </summary>
+        </member>
+        <member name="F:Uhuru.Utilities.HttpTunnel.ClientEnd.tunnelRunner">
+            <summary>
+            This is the thread that runs the tunnel listener.
+            </summary>
+        </member>
+        <member name="M:Uhuru.Utilities.HttpTunnel.ClientEnd.Start(System.Uri,System.Int32,System.String,Uhuru.Utilities.HttpTunnel.TunnelProtocolType)">
+            <summary>
+            Starts the client end of the tunnel.
+            </summary>
+            <param name="remoteHttpUrl">The remote HTTP URL of the WCF service hosting the server end of the tunnel.</param>
+            <param name="localPort">The local port to open.</param>
+            <param name="localIP">The local IP on which to listen for connections (if it's a TCP tunnel).</param>
+            <param name="protocol">The protocol to use (TCP or UDP).</param>
+        </member>
+        <member name="M:Uhuru.Utilities.HttpTunnel.ClientEnd.Stop">
+            <summary>
+            Stops the client end of the tunnel.
+            </summary>
+        </member>
+        <member name="M:Uhuru.Utilities.HttpTunnel.ClientEnd.StartTCPTunnel(System.Uri,System.Int32,System.String)">
+            <summary>
+            Starts a TCP tunnel.
+            </summary>
+            <param name="remoteHttpUrl">The remote HTTP URL.</param>
+            <param name="localPort">The local port.</param>
+            <param name="localIp">The local IP.</param>
+        </member>
+        <member name="M:Uhuru.Utilities.HttpTunnel.ClientEnd.StartUDPTunnel(System.Uri,System.Int32,System.String,System.Boolean)">
+            <summary>
+            Starts a UDP tunnel.
+            </summary>
+            <param name="remoteHttpUrl">The remote HTTP URL.</param>
+            <param name="localPort">The local port.</param>
+            <param name="localIp">The local ip.</param>
+            <param name="listening">True if the UDP socket is listening mode.</param>
+        </member>
+        <member name="P:Uhuru.Utilities.HttpTunnel.ClientEnd.State">
+            <summary>
+            Gets the state of the client.
+            </summary>
+        </member>
+        <member name="T:Uhuru.Utilities.Json.JsonConvertibleObject">
+            <summary>
+            This object is used for serialization/deserialization of objects into/from JSON.
+            </summary>
+        </member>
+        <member name="M:Uhuru.Utilities.Json.JsonConvertibleObject.DeserializeFromJsonArray(System.String)">
+            <summary>
+            Deserializes a json string that is supposed to contain an array (i.e. [{"field1" : "value1"}, "value2", 0])
+            </summary>
+            <param name="json">The json string.</param>
+            <returns>An array of objects</returns>
+        </member>
+        <member name="M:Uhuru.Utilities.Json.JsonConvertibleObject.DeserializeFromJson(System.String)">
+            <summary>
+            Deserializes json string that is supposed to contain an object (i.e. {"field1" : "value1"}).
+            </summary>
+            <param name="json">The json string.</param>
+            <returns>An object.</returns>
+        </member>
+        <member name="M:Uhuru.Utilities.Json.JsonConvertibleObject.SerializeToJson(System.Object)">
+            <summary>
+            Serializes an intermediate object (a Dictionary&lt;string, object&gt; or a newtonsoft JObject) to a JSON string.
+            </summary>
+            <param name="intermediateValue">A Dictionary&lt;string, object&gt; or a newtonsoft JObject.</param>
+            <returns>The JSON string.</returns>
+        </member>
+        <member name="M:Uhuru.Utilities.Json.JsonConvertibleObject.ObjectToValue``1(System.Object)">
+            <summary>
+            Converts an object into another type.
+            If the object is a JObject or JArray, this method uses their respective methods for conversion.
+            Otherwise, it uses Convert.ChangeType.
+            </summary>
+            <typeparam name="T">The type to convert to.</typeparam>
+            <param name="value">The object to convert.</param>
+            <returns>The converted object.</returns>
+        </member>
+        <member name="M:Uhuru.Utilities.Json.JsonConvertibleObject.SerializeToJson">
+            <summary>
+            Serializes the instance to a JSON string.
+            </summary>
+            <returns>The JSON string.</returns>
+        </member>
+        <member name="M:Uhuru.Utilities.Json.JsonConvertibleObject.ToJsonIntermediateObject">
+            <summary>
+            Converts this instance to a Dictionary&lt;string, object&gt; that is ready to be serialized to a Ruby-compatible JSON.
+            </summary>
+            <returns>A Dictionary&lt;string, object&gt;</returns>
+        </member>
+        <member name="M:Uhuru.Utilities.Json.JsonConvertibleObject.FromJsonIntermediateObject(System.Object)">
+            <summary>
+            Goes through a deserialized JSON object (a Dictionary&lt;string, object&gt; or a newtonsoft JObject) and updates all field an properties of this instance.
+            </summary>
+            <param name="value">The value.</param>
+        </member>
+        <member name="M:Uhuru.Utilities.Json.JsonConvertibleObject.ConvertMember(System.Object,System.Type)">
+            <summary>
+            Converts an individual member.
+            </summary>
+            <param name="memberValue">The member value.</param>
+            <param name="memberType">Type of the member.</param>
+            <returns>The converted memeber.</returns>
+        </member>
+        <member name="M:Uhuru.Utilities.Json.JsonConvertibleObject.GetEnumValueFromString(System.Type,System.String)">
+            <summary>
+            Gets an enum value from a string. The method first tries to match the string value to any defined JsonName attributes, then defaults to Enum.Parse.
+            </summary>
+            <param name="enumType">Type of the enum.</param>
+            <param name="enumValue">The enum value.</param>
+            <returns>The parsed enum value.</returns>
+        </member>
+        <member name="M:Uhuru.Utilities.Json.JsonConvertibleObject.SetMemberValue(System.Reflection.MemberInfo,System.Object)">
+            <summary>
+            Sets a member's value.
+            </summary>
+            <param name="member">The member (can be a field or a property).</param>
+            <param name="value">The value.</param>
         </member>
         <member name="T:Uhuru.Utilities.HttpTunnel.TunnelProtocolType">
             <summary>
@@ -518,7 +437,6 @@
             The buffer size to use for transferring data in the tunnel.
             </summary>
         </member>
-<<<<<<< HEAD
         <member name="P:Uhuru.Utilities.HttpTunnel.DataPackage.HasData">
             <summary>
             Gets or sets a value indicating whether this package has data.
@@ -527,47 +445,97 @@
         <member name="P:Uhuru.Utilities.HttpTunnel.DataPackage.Data">
             <summary>
             Gets or sets the data for this package.
-=======
-        <member name="T:Uhuru.Utilities.Json.JsonConvertibleObject">
-            <summary>
-            This object is used for serialization/deserialization of objects into/from JSON.
-            </summary>
-        </member>
-        <member name="M:Uhuru.Utilities.Json.JsonConvertibleObject.DeserializeFromJsonArray(System.String)">
-            <summary>
-            Deserializes a json string that is supposed to contain an array (i.e. [{"field1" : "value1"}, "value2", 0])
->>>>>>> f818b236
-            </summary>
-            <param name="json">The json string.</param>
-            <returns>An array of objects</returns>
-        </member>
-<<<<<<< HEAD
+            </summary>
+        </member>
+        <member name="T:Uhuru.Utilities.Strings">
+            <summary>
+              A strongly-typed resource class, for looking up localized strings, etc.
+            </summary>
+        </member>
+        <member name="P:Uhuru.Utilities.Strings.ResourceManager">
+            <summary>
+              Returns the cached ResourceManager instance used by this class.
+            </summary>
+        </member>
+        <member name="P:Uhuru.Utilities.Strings.Culture">
+            <summary>
+              Overrides the current thread's CurrentUICulture property for all
+              resource lookups using this strongly typed resource class.
+            </summary>
+        </member>
+        <member name="P:Uhuru.Utilities.Strings.UnableToCreateJunctionPoint">
+            <summary>
+              Looks up a localized string similar to Unable to create junction point.
+            </summary>
+        </member>
+        <member name="P:Uhuru.Utilities.Strings.UnableToDeleteJunctionPoint">
+            <summary>
+              Looks up a localized string similar to Unable to delete junction point.
+            </summary>
+        </member>
+        <member name="P:Uhuru.Utilities.Strings.UnableToGetJunctionInformation">
+            <summary>
+              Looks up a localized string similar to Unable to get information about junction point..
+            </summary>
+        </member>
+        <member name="P:Uhuru.Utilities.Strings.UnableToOpenReparsePoint">
+            <summary>
+              Looks up a localized string similar to Unable to open reparse point..
+            </summary>
+        </member>
+        <member name="P:Uhuru.Utilities.Strings.UnhandledExceptionCaught">
+            <summary>
+              Looks up a localized string similar to Unhandled exception caught in ElapsedEventHandler: {0}.
+            </summary>
+        </member>
+        <member name="P:Uhuru.Utilities.Strings.UnhandledExceptionCaught2">
+            <summary>
+              Looks up a localized string similar to Unhandled exception caught in ElapsedEventHandler.
+            </summary>
+        </member>
+        <member name="T:Uhuru.Utilities.RubyCompatibility">
+            <summary>
+            This is a helper class that containg methods useful for converting .Net variables to Ruby formats.
+            </summary>
+        </member>
+        <member name="M:Uhuru.Utilities.RubyCompatibility.DateTimeToEpochSeconds(System.DateTime)">
+            <summary>
+            This method converts a DateTime to its equivalent in number of seconds from the Epoch - 1st of January 1970.
+            </summary>
+            <param name="date">DateTime to be converted.</param>
+            <returns>An int containing the number of seconds.</returns>
+        </member>
+        <member name="M:Uhuru.Utilities.RubyCompatibility.DateTimeFromEpochSeconds(System.Int32)">
+            <summary>
+            This method converts a number of seconds from the Epoch (1st of January 1970) to a DateTime value.
+            </summary>
+            <param name="seconds">An int containing the number of seconds.</param>
+            <returns>A DateTime containing the converted value.</returns>
+        </member>
+        <member name="M:Uhuru.Utilities.RubyCompatibility.DateTimeToRubyString(System.DateTime)">
+            <summary>
+            This method converts a DateTime value to a Ruby Time string (yyyy-MM-dd HH:mm:ss zzz).
+            </summary>
+            <param name="date">The DateTime to be converted.</param>
+            <returns>A string with the formatted date and time.</returns>
+        </member>
+        <member name="M:Uhuru.Utilities.RubyCompatibility.DateTimeFromRubyString(System.String)">
+            <summary>
+            This method converts a Ruby Time string (yyyy-MM-dd HH:mm:ss zzz) to a .Net DateTime.
+            </summary>
+            <param name="date">A string containing the formatted date and time.</param>
+            <returns>A DateTime containing the converted value.</returns>
+        </member>
         <member name="T:Uhuru.Utilities.HttpTunnel.TunnelErrorMessages">
             <summary>
               A strongly-typed resource class, for looking up localized strings, etc.
-=======
-        <member name="M:Uhuru.Utilities.Json.JsonConvertibleObject.DeserializeFromJson(System.String)">
-            <summary>
-            Deserializes json string that is supposed to contain an object (i.e. {"field1" : "value1"}).
->>>>>>> f818b236
-            </summary>
-            <param name="json">The json string.</param>
-            <returns>An object.</returns>
-        </member>
-<<<<<<< HEAD
+            </summary>
+        </member>
         <member name="P:Uhuru.Utilities.HttpTunnel.TunnelErrorMessages.ResourceManager">
             <summary>
               Returns the cached ResourceManager instance used by this class.
-=======
-        <member name="M:Uhuru.Utilities.Json.JsonConvertibleObject.SerializeToJson(System.Object)">
-            <summary>
-            Serializes an intermediate object (a Dictionary&lt;string, object&gt; or a newtonsoft JObject) to a JSON string.
->>>>>>> f818b236
-            </summary>
-            <param name="intermediateValue">A Dictionary&lt;string, object&gt; or a newtonsoft JObject.</param>
-            <returns>The JSON string.</returns>
-        </member>
-<<<<<<< HEAD
+            </summary>
+        </member>
         <member name="P:Uhuru.Utilities.HttpTunnel.TunnelErrorMessages.Culture">
             <summary>
               Overrides the current thread's CurrentUICulture property for all
@@ -598,366 +566,5 @@
             {0}.
              </summary>
         </member>
-        <member name="T:Uhuru.Utilities.Json.JsonNameAttribute">
-            <summary>
-            This is an attribute that is used to decorate fields/properties/enums with JSON names.
-            The JSON name will be used instead of the member's name when serializing.
-            This is used in conjunction <see cref="T:Uhuru.Utilities.Json.JsonConvertibleObject"/>.
-            </summary>
-        </member>
-        <member name="F:Uhuru.Utilities.Json.JsonNameAttribute.name">
-            <summary>
-            The JSON name of the member.
-            </summary>
-        </member>
-        <member name="M:Uhuru.Utilities.Json.JsonNameAttribute.#ctor(System.String)">
-            <summary>
-            Initializes a new instance of the <see cref="T:Uhuru.Utilities.Json.JsonNameAttribute"/> class.
-            </summary>
-            <param name="name">The JSON name of the member.</param>
-        </member>
-        <member name="P:Uhuru.Utilities.Json.JsonNameAttribute.Name">
-            <summary>
-            Gets the Name of the member.
-            </summary>
-        </member>
-        <member name="T:Uhuru.Utilities.TimerCallback">
-            <summary>
-            Delegate definition that refers to a method to be called when a timer tick occurs.
-            </summary>
-        </member>
-        <member name="T:Uhuru.Utilities.TimerHelper">
-            <summary>
-            This is a helper class that provides the developer with easy methods of creating timers.
-            </summary>
-        </member>
-        <member name="M:Uhuru.Utilities.TimerHelper.DelayedCall(System.Double,Uhuru.Utilities.TimerCallback)">
-            <summary>
-            This method creates a timer that ticks only once and runs a callback method.
-            This method is non-blocking.
-            </summary>
-            <param name="delay">A double specifying the amount of time to sleep before calling the callback method.</param>
-            <param name="callback">A method that gets called when the timer ticks.</param>
-            <returns>The timer that is used to delay the call to the callback method.</returns>
-        </member>
-        <member name="M:Uhuru.Utilities.TimerHelper.RecurringCall(System.Double,Uhuru.Utilities.TimerCallback)">
-            <summary>
-            This method creates a timer that ticks forever, and on each tick it calls a callback method.
-            This method is non-blocking.
-            </summary>
-            <param name="delay">A double specifying the interval between each tick.</param>
-            <param name="callback">A method that gets called when the timer ticks.</param>
-            <returns>The timer that is created.</returns>
-        </member>
-        <member name="M:Uhuru.Utilities.TimerHelper.RecurringLongCall(System.Double,Uhuru.Utilities.TimerCallback)">
-            <summary>
-            This method creates a timer that ticks once, and on each tick it calls a callback method.
-            After each call to the callback method, the timer is reset.
-            This method is non-blocking.
-            </summary>
-            <param name="delay">A double specifying the interval between each call of the callback method.</param>
-            <param name="callback">A method that gets called when the timer ticks.</param>
-            <returns>The timer that is created.</returns>
-        </member>
-        <member name="T:Uhuru.Utilities.Json.JsonConvertibleObject">
-            <summary>
-            This object is used for serialization/deserialization of objects into/from JSON.
-=======
-        <member name="M:Uhuru.Utilities.Json.JsonConvertibleObject.ObjectToValue``1(System.Object)">
-            <summary>
-            Converts an object into another type.
-            If the object is a JObject or JArray, this method uses their respective methods for conversion.
-            Otherwise, it uses Convert.ChangeType.
-            </summary>
-            <typeparam name="T">The type to convert to.</typeparam>
-            <param name="value">The object to convert.</param>
-            <returns>The converted object.</returns>
-        </member>
-        <member name="M:Uhuru.Utilities.Json.JsonConvertibleObject.SerializeToJson">
-            <summary>
-            Serializes the instance to a JSON string.
-            </summary>
-            <returns>The JSON string.</returns>
-        </member>
-        <member name="M:Uhuru.Utilities.Json.JsonConvertibleObject.ToJsonIntermediateObject">
-            <summary>
-            Converts this instance to a Dictionary&lt;string, object&gt; that is ready to be serialized to a Ruby-compatible JSON.
-            </summary>
-            <returns>A Dictionary&lt;string, object&gt;</returns>
-        </member>
-        <member name="M:Uhuru.Utilities.Json.JsonConvertibleObject.FromJsonIntermediateObject(System.Object)">
-            <summary>
-            Goes through a deserialized JSON object (a Dictionary&lt;string, object&gt; or a newtonsoft JObject) and updates all field an properties of this instance.
-            </summary>
-            <param name="value">The value.</param>
-        </member>
-        <member name="M:Uhuru.Utilities.Json.JsonConvertibleObject.ConvertMember(System.Object,System.Type)">
-            <summary>
-            Converts an individual member.
-            </summary>
-            <param name="memberValue">The member value.</param>
-            <param name="memberType">Type of the member.</param>
-            <returns>The converted memeber.</returns>
-        </member>
-        <member name="M:Uhuru.Utilities.Json.JsonConvertibleObject.GetEnumValueFromString(System.Type,System.String)">
-            <summary>
-            Gets an enum value from a string. The method first tries to match the string value to any defined JsonName attributes, then defaults to Enum.Parse.
-            </summary>
-            <param name="enumType">Type of the enum.</param>
-            <param name="enumValue">The enum value.</param>
-            <returns>The parsed enum value.</returns>
-        </member>
-        <member name="M:Uhuru.Utilities.Json.JsonConvertibleObject.SetMemberValue(System.Reflection.MemberInfo,System.Object)">
-            <summary>
-            Sets a member's value.
-            </summary>
-            <param name="member">The member (can be a field or a property).</param>
-            <param name="value">The value.</param>
-        </member>
-        <member name="T:Uhuru.Utilities.HttpTunnel.TunnelProtocolType">
-            <summary>
-            Defines possible protocol types to tunnel
-            </summary>
-        </member>
-        <member name="F:Uhuru.Utilities.HttpTunnel.TunnelProtocolType.Tcp">
-            <summary>
-            Tunnel a TCP port
-            </summary>
-        </member>
-        <member name="F:Uhuru.Utilities.HttpTunnel.TunnelProtocolType.UdpIncoming">
-            <summary>
-            Tunnel a UDP port (incoming data)
-            </summary>
-        </member>
-        <member name="F:Uhuru.Utilities.HttpTunnel.TunnelProtocolType.UdpOutgoing">
-            <summary>
-            Tunnel a UDP port (outgoing data)
-            </summary>
-        </member>
-        <member name="T:Uhuru.Utilities.HttpTunnel.ITunnel">
-            <summary>
-            This interface is the communication contract between the tunnel server and client.
-            </summary>
-        </member>
-        <member name="M:Uhuru.Utilities.HttpTunnel.ITunnel.ReceiveData(System.Guid)">
-            <summary>
-            Gets data from the server.
-            </summary>
-            <param name="connectionId">The connection id for which to get data.</param>
-            <returns>A <see cref="T:Uhuru.Utilities.HttpTunnel.DataPackage"/> containing the available data (if any).</returns>
-        </member>
-        <member name="M:Uhuru.Utilities.HttpTunnel.ITunnel.SendData(System.Guid,Uhuru.Utilities.HttpTunnel.DataPackage)">
-            <summary>
-            Sends data to a server, for a specific connection.
-            </summary>
-            <param name="connectionId">The connection id for which to send data.</param>
-            <param name="data">The data to be sent to the actual server.</param>
-            <returns>A DataPackage containing any data that was available on the server after the send was done.</returns>
-        </member>
-        <member name="M:Uhuru.Utilities.HttpTunnel.ITunnel.OpenConnection">
-            <summary>
-            Creates a TCP connection on the server.
-            </summary>
-            <returns>A GUID used to identify the connection for future send/receive or for close.</returns>
-        </member>
-        <member name="M:Uhuru.Utilities.HttpTunnel.ITunnel.CloseConnection(System.Guid)">
-            <summary>
-            Closes a TCP connection on the server.
-            </summary>
-            <param name="connectionId">The connection id to be closed.</param>
-        </member>
-        <member name="T:Uhuru.Utilities.HttpTunnel.DataPackage">
-            <summary>
-            This class contains data about data that needs to be transferred between the tunnel server and client. 
-            </summary>
-        </member>
-        <member name="F:Uhuru.Utilities.HttpTunnel.DataPackage.BufferSize">
-            <summary>
-            The buffer size to use for transferring data in the tunnel.
-            </summary>
-        </member>
-        <member name="P:Uhuru.Utilities.HttpTunnel.DataPackage.HasData">
-            <summary>
-            Gets or sets a value indicating whether this package has data.
-            </summary>
-        </member>
-        <member name="P:Uhuru.Utilities.HttpTunnel.DataPackage.Data">
-            <summary>
-            Gets or sets the data for this package.
->>>>>>> f818b236
-            </summary>
-        </member>
-        <member name="M:Uhuru.Utilities.Json.JsonConvertibleObject.DeserializeFromJsonArray(System.String)">
-            <summary>
-            Deserializes a json string that is supposed to contain an array (i.e. [{"field1" : "value1"}, "value2", 0])
-            </summary>
-            <param name="json">The json string.</param>
-            <returns>An array of objects</returns>
-        </member>
-        <member name="M:Uhuru.Utilities.Json.JsonConvertibleObject.DeserializeFromJson(System.String)">
-            <summary>
-            Deserializes json string that is supposed to contain an object (i.e. {"field1" : "value1"}).
-            </summary>
-            <param name="json">The json string.</param>
-            <returns>An object.</returns>
-        </member>
-        <member name="M:Uhuru.Utilities.Json.JsonConvertibleObject.SerializeToJson(System.Object)">
-            <summary>
-            Serializes an intermediate object (a Dictionary&lt;string, object&gt; or a newtonsoft JObject) to a JSON string.
-            </summary>
-            <param name="intermediateValue">A Dictionary&lt;string, object&gt; or a newtonsoft JObject.</param>
-            <returns>The JSON string.</returns>
-        </member>
-<<<<<<< HEAD
-        <member name="M:Uhuru.Utilities.Json.JsonConvertibleObject.ObjectToValue``1(System.Object)">
-=======
-        <member name="P:Uhuru.Utilities.Strings.UnableToCreateJunctionPoint">
-            <summary>
-              Looks up a localized string similar to Unable to create junction point.
-            </summary>
-        </member>
-        <member name="P:Uhuru.Utilities.Strings.UnableToDeleteJunctionPoint">
-            <summary>
-              Looks up a localized string similar to Unable to delete junction point.
-            </summary>
-        </member>
-        <member name="P:Uhuru.Utilities.Strings.UnableToGetJunctionInformation">
-            <summary>
-              Looks up a localized string similar to Unable to get information about junction point..
-            </summary>
-        </member>
-        <member name="P:Uhuru.Utilities.Strings.UnableToOpenReparsePoint">
-            <summary>
-              Looks up a localized string similar to Unable to open reparse point..
-            </summary>
-        </member>
-        <member name="P:Uhuru.Utilities.Strings.UnhandledExceptionCaught">
->>>>>>> f818b236
-            <summary>
-            Converts an object into another type.
-            If the object is a JObject or JArray, this method uses their respective methods for conversion.
-            Otherwise, it uses Convert.ChangeType.
-            </summary>
-            <typeparam name="T">The type to convert to.</typeparam>
-            <param name="value">The object to convert.</param>
-            <returns>The converted object.</returns>
-        </member>
-        <member name="M:Uhuru.Utilities.Json.JsonConvertibleObject.SerializeToJson">
-            <summary>
-            Serializes the instance to a JSON string.
-            </summary>
-            <returns>The JSON string.</returns>
-        </member>
-<<<<<<< HEAD
-        <member name="M:Uhuru.Utilities.Json.JsonConvertibleObject.ToJsonIntermediateObject">
-            <summary>
-            Converts this instance to a Dictionary&lt;string, object&gt; that is ready to be serialized to a Ruby-compatible JSON.
-=======
-        <member name="T:Uhuru.Utilities.RubyCompatibility">
-            <summary>
-            This is a helper class that containg methods useful for converting .Net variables to Ruby formats.
->>>>>>> f818b236
-            </summary>
-            <returns>A Dictionary&lt;string, object&gt;</returns>
-        </member>
-<<<<<<< HEAD
-        <member name="M:Uhuru.Utilities.Json.JsonConvertibleObject.FromJsonIntermediateObject(System.Object)">
-            <summary>
-            Goes through a deserialized JSON object (a Dictionary&lt;string, object&gt; or a newtonsoft JObject) and updates all field an properties of this instance.
-            </summary>
-            <param name="value">The value.</param>
-        </member>
-        <member name="M:Uhuru.Utilities.Json.JsonConvertibleObject.ConvertMember(System.Object,System.Type)">
-            <summary>
-            Converts an individual member.
-            </summary>
-            <param name="memberValue">The member value.</param>
-            <param name="memberType">Type of the member.</param>
-            <returns>The converted memeber.</returns>
-        </member>
-        <member name="M:Uhuru.Utilities.Json.JsonConvertibleObject.GetEnumValueFromString(System.Type,System.String)">
-            <summary>
-            Gets an enum value from a string. The method first tries to match the string value to any defined JsonName attributes, then defaults to Enum.Parse.
-            </summary>
-            <param name="enumType">Type of the enum.</param>
-            <param name="enumValue">The enum value.</param>
-            <returns>The parsed enum value.</returns>
-        </member>
-        <member name="M:Uhuru.Utilities.Json.JsonConvertibleObject.SetMemberValue(System.Reflection.MemberInfo,System.Object)">
-            <summary>
-            Sets a member's value.
-            </summary>
-            <param name="member">The member (can be a field or a property).</param>
-            <param name="value">The value.</param>
-=======
-        <member name="M:Uhuru.Utilities.RubyCompatibility.DateTimeToEpochSeconds(System.DateTime)">
-            <summary>
-            This method converts a DateTime to its equivalent in number of seconds from the Epoch - 1st of January 1970.
-            </summary>
-            <param name="date">DateTime to be converted.</param>
-            <returns>An int containing the number of seconds.</returns>
-        </member>
-        <member name="M:Uhuru.Utilities.RubyCompatibility.DateTimeFromEpochSeconds(System.Int32)">
-            <summary>
-            This method converts a number of seconds from the Epoch (1st of January 1970) to a DateTime value.
-            </summary>
-            <param name="seconds">An int containing the number of seconds.</param>
-            <returns>A DateTime containing the converted value.</returns>
-        </member>
-        <member name="M:Uhuru.Utilities.RubyCompatibility.DateTimeToRubyString(System.DateTime)">
-            <summary>
-            This method converts a DateTime value to a Ruby Time string (yyyy-MM-dd HH:mm:ss zzz).
-            </summary>
-            <param name="date">The DateTime to be converted.</param>
-            <returns>A string with the formatted date and time.</returns>
-        </member>
-        <member name="M:Uhuru.Utilities.RubyCompatibility.DateTimeFromRubyString(System.String)">
-            <summary>
-            This method converts a Ruby Time string (yyyy-MM-dd HH:mm:ss zzz) to a .Net DateTime.
-            </summary>
-            <param name="date">A string containing the formatted date and time.</param>
-            <returns>A DateTime containing the converted value.</returns>
-        </member>
-        <member name="T:Uhuru.Utilities.HttpTunnel.TunnelErrorMessages">
-            <summary>
-              A strongly-typed resource class, for looking up localized strings, etc.
-            </summary>
-        </member>
-        <member name="P:Uhuru.Utilities.HttpTunnel.TunnelErrorMessages.ResourceManager">
-            <summary>
-              Returns the cached ResourceManager instance used by this class.
-            </summary>
-        </member>
-        <member name="P:Uhuru.Utilities.HttpTunnel.TunnelErrorMessages.Culture">
-            <summary>
-              Overrides the current thread's CurrentUICulture property for all
-              resource lookups using this strongly typed resource class.
-            </summary>
-        </member>
-        <member name="P:Uhuru.Utilities.HttpTunnel.TunnelErrorMessages.CouldNotCloseConnection">
-             <summary>
-               Looks up a localized string similar to Could not close connection on tunnel server.
-            {0}.
-             </summary>
-        </member>
-        <member name="P:Uhuru.Utilities.HttpTunnel.TunnelErrorMessages.CouldNotOpenConnection">
-             <summary>
-               Looks up a localized string similar to Could not open connection on tunnel server.
-            {0}.
-             </summary>
-        </member>
-        <member name="P:Uhuru.Utilities.HttpTunnel.TunnelErrorMessages.CouldNotReceiveData">
-             <summary>
-               Looks up a localized string similar to Could not receive data from tunnel server.
-            {0}.
-             </summary>
-        </member>
-        <member name="P:Uhuru.Utilities.HttpTunnel.TunnelErrorMessages.CouldNotSendData">
-             <summary>
-               Looks up a localized string similar to Could not send data to tunnel server.
-            {0}.
-             </summary>
->>>>>>> f818b236
-        </member>
     </members>
 </doc>