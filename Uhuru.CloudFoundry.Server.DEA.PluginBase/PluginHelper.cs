--- conflicted
+++ resolved
@@ -9,10 +9,7 @@
     using System.Collections.Generic;
     using System.Globalization;
     using System.IO;
-<<<<<<< HEAD
-=======
     using Uhuru.CloudFoundry.Server.DEA.PluginBase.Resources;
->>>>>>> 7175b213
     using Uhuru.Utilities;
 
     /// <summary>
