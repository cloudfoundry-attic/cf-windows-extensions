﻿using System;
using System.Text;
using System.Collections.Generic;
using System.Linq;
using Microsoft.VisualStudio.TestTools.UnitTesting;
using Uhuru.Utilities;
using Uhuru.Utilities.Json;

namespace Uhuru.CloudFoundry.Test.Unit
{
    [TestClass]
    public class JsonConvertibleObjectTest
    {

    /// <summary>
    ///This is a test class for JsonConvertibleObjectTest and is intended
    ///to contain all JsonConvertibleObjectTest Unit Tests
    ///</summary>


        private TestContext testContextInstance;

        /// <summary>
        ///Gets or sets the test context which provides
        ///information about and functionality for the current test run.
        ///</summary>
        public TestContext TestContext
        {
            get
            {
                return testContextInstance;
            }
            set
            {
                testContextInstance = value;
            }
        }

        #region Additional test attributes
        // 
        //You can use the following additional attributes as you write your tests:
        //
        //Use ClassInitialize to run code before running the first test in the class
        //[ClassInitialize()]
        //public static void MyClassInitialize(TestContext testContext)
        //{
        //}
        //
        //Use ClassCleanup to run code after all tests in a class have run
        //[ClassCleanup()]
        //public static void MyClassCleanup()
        //{
        //}
        //
        //Use TestInitialize to run code before running each test
        //[TestInitialize()]
        //public void MyTestInitialize()
        //{
        //}
        //
        //Use TestCleanup to run code after each test has run
        //[TestCleanup()]
        //public void MyTestCleanup()
        //{
        //}
        //
        #endregion

        private enum testenum0
        {
            xxx,
            yyy
        }

        private enum testenum
        {
            [JsonName("enum1")]
            foo,
            [JsonName("enum2")]
            bar,
            [JsonName("enum3")]
            foo1,
            [JsonName("enum4")]
            bar2
        }

        private class testclass : JsonConvertibleObject
        {
            [JsonName("bar")]
            public string testfield;

            [JsonName("blah")]
            public testenum testfield2;

            [JsonName("field3")]
            public testenum0 testfield3;
        }

        [TestMethod()]
        [TestCategory("Unit")]
        public void DeserializeFromJsonTest()
        {
            string json = @"{""bar"":""foo""}";
            testclass tc = new testclass();
            tc.FromJsonIntermediateObject(JsonConvertibleObject.DeserializeFromJson(json));
            Assert.AreEqual("foo", tc.testfield);
        }

        [TestMethod()]
        [TestCategory("Unit")]
        public void DeserializeFromArrayJsonTest()
        {
            string json = @"[{""bar"":""foo""},1]";

            object[] objects = JsonConvertibleObject.DeserializeFromJsonArray(json);

            testclass tc = new testclass();
            tc.FromJsonIntermediateObject(objects[0]);
            Assert.AreEqual("foo", tc.testfield);

            int i = JsonConvertibleObject.ObjectToValue<int>(objects[1]);
            Assert.AreEqual(1, i);
        }

        [TestMethod()]
        [TestCategory("Unit")]
        public void DeserializeFromEnumJsonTest()
        {
            string json = @"{""bar"":""foo"",""blah"":""enum2"",""field3"":""yyy""}";

            testclass tc = new testclass();
            tc.testfield = "asdasd";
            tc.testfield2 = testenum.foo;
            tc.testfield3 = testenum0.xxx;
            tc.FromJsonIntermediateObject(JsonConvertibleObject.DeserializeFromJson(json));
            Assert.AreEqual("foo", tc.testfield);
            Assert.AreEqual(testenum.bar, tc.testfield2);
            Assert.AreEqual(testenum0.yyy, tc.testfield3);

        }

        [TestMethod()]
        [TestCategory("Unit")]
        public void SerializeEnumJsonTest()
        {
            string json = @"{""bar"":""foo"",""blah"":""enum2"",""field3"":""yyy""}";

            testclass tc = new testclass();
            tc.testfield = "asdasd";
            tc.testfield2 = testenum.foo;
            tc.testfield3 = testenum0.xxx;
            tc.FromJsonIntermediateObject(JsonConvertibleObject.DeserializeFromJson(json));
            Assert.AreEqual("foo", tc.testfield);
            Assert.AreEqual(testenum.bar, tc.testfield2);
            Assert.AreEqual(testenum0.yyy, tc.testfield3);

            string json2 = tc.SerializeToJson();

            Assert.AreEqual(json, json2);
        }


        private class EnumHash : JsonConvertibleObject
        {
            [JsonName("foo")]
            public HashSet<testenum> foo = null;
        }

        [TestMethod()]
        [TestCategory("Unit")]
        public void DeserializeEnumHashsetJsonTest()
        {
            testenum asd = JsonConvertibleObject.ObjectToValue<testenum>("enum4");
            Assert.AreEqual(testenum.bar2, asd);
        }

        private class EnumHashNullable : JsonConvertibleObject
        {
            [JsonName("foo")]
            public testenum? foo;
        }

        [TestMethod()]
        [TestCategory("Unit")]
        public void DeserializeEnumNullableJsonTest()
        {
            EnumHashNullable nullable = new EnumHashNullable();
            nullable.FromJsonIntermediateObject(JsonConvertibleObject.DeserializeFromJson(@"{""foo"":""enum4""}"));

            Assert.AreEqual(testenum.bar2, nullable.foo);


            EnumHashNullable nullable2 = new EnumHashNullable();
            nullable.FromJsonIntermediateObject(JsonConvertibleObject.DeserializeFromJson(@"{}"));

            Assert.AreEqual(null, nullable2.foo);

        }

        [TestMethod()]
        [TestCategory("Unit")]
        public void SerializeEnumNullableJsonTest()
        {
            EnumHashNullable nullable = new EnumHashNullable();
            nullable.foo = testenum.bar2;
            Assert.AreEqual(@"{""foo"":""enum4""}", nullable.SerializeToJson());

            EnumHashNullable nullable2 = new EnumHashNullable();
            Assert.AreEqual(@"{}", nullable2.SerializeToJson());

        }

<<<<<<< HEAD
=======
        [TestMethod()]
        [TestCategory("Unit")]
        public void SerializeDEAHeatbeatJsonTest()
        {
            // Arrange
            Uhuru.CloudFoundry.DEA.Messages.HeartbeatMessage message = new DEA.Messages.HeartbeatMessage();

            // Act
            string serializedJson = message.SerializeToJson();

            // Assert
            Assert.AreEqual(@"{""droplets"":[]}", serializedJson);
        }


>>>>>>> 68987db2
        class parenttest : JsonConvertibleObject
        {
            public class childtest : JsonConvertibleObject
            {
                [JsonName("x")]
                public int x;
            }

            [JsonName("v1")]
            public int v1;

            [JsonName("nv1")]
            public int? nv1;

            [JsonName("nv2")]
            public int? nv2;

            [JsonName("child")]
            public childtest ct;

            [JsonName("child2")]
            public childtest ct2;
        }

        [TestMethod()]
        [TestCategory("Unit")]
        public void SerializeComplicatedJsonTest()
        {
            //Arrange

            parenttest a = new parenttest();
            a.v1 = 1;
            a.nv1 = 1;
            a.nv2 = null;
            a.ct = new parenttest.childtest();
            a.ct.x = 1;
            a.ct2 = null;

            //Act
            string jString = a.SerializeToJson();


            //Assert
            Assert.AreEqual(@"{""v1"":1,""nv1"":1,""child"":{""x"":1}}", jString);
        }


        [TestMethod()]
        [TestCategory("Unit")]
        public void DeserializeComplicatedJsonTest()
        {
            //Arrange
            string jString = @"{""v1"":1,""nv1"":1,""nv2"":null,""child"":{""x"":1}}";

            //Act
            parenttest a = new parenttest();
            a.FromJsonIntermediateObject(JsonConvertibleObject.DeserializeFromJson(jString));

            //Assert
            Assert.AreEqual(a.v1, 1);
            Assert.AreEqual(a.nv1, 1);
            Assert.AreEqual(a.nv2, null);
            Assert.AreNotEqual(a.ct, null);
            Assert.AreEqual(a.ct.x, 1);
            Assert.AreEqual(a.ct2, null);

        }

    }
}<|MERGE_RESOLUTION|>--- conflicted
+++ resolved
@@ -210,8 +210,6 @@
 
         }
 
-<<<<<<< HEAD
-=======
         [TestMethod()]
         [TestCategory("Unit")]
         public void SerializeDEAHeatbeatJsonTest()
@@ -226,8 +224,6 @@
             Assert.AreEqual(@"{""droplets"":[]}", serializedJson);
         }
 
-
->>>>>>> 68987db2
         class parenttest : JsonConvertibleObject
         {
             public class childtest : JsonConvertibleObject
