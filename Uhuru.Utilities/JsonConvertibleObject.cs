--- conflicted
+++ resolved
@@ -24,13 +24,10 @@
     {
         private string name;
 
-<<<<<<< HEAD
-=======
         /// <summary>
         /// Initializes a new instance of the <see cref="JsonNameAttribute"/> class.
         /// </summary>
         /// <param name="name">The JSON name of the member.</param>
->>>>>>> d74ce40a
         public JsonNameAttribute(string name)
         {
             this.name = name;
