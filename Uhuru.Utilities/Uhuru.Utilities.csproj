--- conflicted
+++ resolved
@@ -72,11 +72,8 @@
     <Compile Include="FirewallTools.cs" />
     <Compile Include="DiskUsageEntry.cs" />
     <Compile Include="GlobalSuppressions.cs" />
-<<<<<<< HEAD
     <Compile Include="JsonConvertibleObject.cs" />
-=======
     <Compile Include="JsonTools.cs" />
->>>>>>> af94ebd2
     <Compile Include="Logger.cs" />
     <Compile Include="NetFrameworkVersion.cs" />
     <Compile Include="NetworkInterface.cs" />
