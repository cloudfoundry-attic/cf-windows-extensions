﻿// -----------------------------------------------------------------------
// <copyright file="DropletInstanceProperties.cs" company="Uhuru Software">
// Copyright (c) 2011 Uhuru Software, Inc., All Rights Reserved
// </copyright>
// -----------------------------------------------------------------------

namespace Uhuru.CloudFoundry.DEA
{
    using System;
    using Uhuru.Utilities;
    
    public enum DropletInstanceState
    {
        [JsonName("STARTING")]
        Starting,
        [JsonName("RUNNING")]
        Running,
        [JsonName("STOPPED")]
        Stopped,
        [JsonName("DELETED")]
        Deleted,
        [JsonName("CRASHED")]
        Crashed
    }

    public enum DropletExitReason
    {
        [JsonName("NONE")]
        None,
        [JsonName("DEA_EVACUATION")]
        DeaEvacuation,
        [JsonName("DEA_SHUTDOWN")]
        DeaShutdown,
        [JsonName("STOPPED")]
        Stopped,
        [JsonName("CRASHED")]
        Crashed
    }

    public class DropletInstanceProperties : JsonConvertibleObject
    {
        private DropletInstanceState state;
        private readonly object stateLock = new object();
        private readonly object stopProcessedLock = new object();
        private bool stopProcessed;
        
        [JsonName("state")]
        public string StateInterchangeableFormat
        {
            get { return State.ToString(); }
            set { State = (DropletInstanceState)Enum.Parse(typeof(DropletInstanceState), value); }
        }

        public DropletInstanceState State
        {
            get
            {
                lock (this.stateLock)
                {
                    return this.state;
                }
            }
            set
            {
                lock (this.stateLock)
                {
                    this.state = value;
                }
            }
        }

        [JsonName("exit_reason")]
        public string ExitReasonInterchangeableFormat
        {
            get { return ExitReason != null ? ExitReason.ToString() : null; }
            set { ExitReason = value != null ? (DropletExitReason?)Enum.Parse(typeof(DropletExitReason), value) : null; }
        }

        public DropletExitReason? ExitReason
        {
            get;
            set;
        }

        [JsonName("orphaned")]
        public bool Orphaned
        {
            get;
            set;
        }

        [JsonName("start")]
        public string StartInterchangeableFormat
        {
<<<<<<< HEAD
            get { return RubyCompatibility.DateTimeToRubyString(Start); }
            set { Start = RubyCompatibility.DateTimeFromRubyString(value); }
=======
            get { return Utils.DateTimeToRubyString(this.Start); }
            set { this.Start = Utils.DateTimeFromRubyString(value); }
>>>>>>> 36b7fa71
        }

        public DateTime Start
        {
            get;
            set;
        }

        [JsonName("state_timestamp")]
        public int StateTimestampInterchangeableFormat
        {
            get { return RubyCompatibility.DateTimeToEpochSeconds(StateTimestamp); }
            set { StateTimestamp = RubyCompatibility.DateTimeFromEpochSeconds(value); }
        }

        public DateTime StateTimestamp
        {
            get;
            set;
        }

        [JsonName("resources_tracked")]
        public bool ResourcesTracked
        {
            get;
            set;
        }
        
        [JsonName("stop_processed")]
        public bool StopProcessed
        {
            get
            {
                lock (stopProcessedLock)
                {
                    return stopProcessed;
                }
            }
            set
            {
                lock (stopProcessedLock)
                {
                    stopProcessed = value;
                }
            }
        }

        [JsonName("debug_mode")]
        public string DebugMode
        {
            get;
            set;
        }

        [JsonName("port")]
        public int Port
        {
            get;
            set;
        }

        [JsonName("debug_port")]
        public int? DebugPort
        {
            get;
            set;
        }

        [JsonName("debug_ip")]
        public string DebugIP
        {
            get;
            set;
        }

        [JsonName("runtime")]
        public string Runtime
        {
            get;
            set;
        }

        [JsonName("framework")]
        public string Framework
        {
            get;
            set;
        }

        [JsonName("fds_quota")]
        public long FdsQuota
        {
            get;
            set;
        }

        [JsonName("disk_quota")]
        public long DiskQuotaBytes
        {
            get;
            set;
        }

        [JsonName("mem_quota")]
        public long MemoryQuotaBytes
        {
            get;
            set;
        }

        [JsonName("name")]
        public string Name
        {
            get;
            set;
        }

        [JsonName("instance_id")]
        public string InstanceId
        {
            get;
            set;
        }

        [JsonName("version")]
        public string Version
        {
            get;
            set;
        }

        [JsonName("droplet_id")]
        public int DropletId
        {
            get;
            set;
        }

        [JsonName("instance_index")]
        public int InstanceIndex
        {
            get;
            set;
        }

        [JsonName("dir")]
        public string Directory
        {
            get;
            set;
        }

        [System.Diagnostics.CodeAnalysis.SuppressMessage("Microsoft.Performance", "CA1819:PropertiesShouldNotReturnArrays"), 
        JsonName("uris")]
        public string[] Uris
        {
            get;
            set;
        }

        [System.Diagnostics.CodeAnalysis.SuppressMessage("Microsoft.Performance", "CA1819:PropertiesShouldNotReturnArrays"), 
        JsonName("users")]
        public string[] Users
        {
            get;
            set;
        }

        [JsonName("log_id")]
        public string LoggingId
        {
            get;
            set;
        }

        [JsonName("evacuated")]
        public bool Evacuated
        {
            get;
            set;
        }

        [JsonName("pid")]
        public int ProcessId
        {
            get;
            set;
        }

        [JsonName("notified")]
        public bool NotifiedExited
        {
            get;
            set;
        }

        [JsonName("nice")]
        public int Nice
        {
            get;
            set;
        }

        [JsonName("secure_user")]
        public string SecureUser
        {
            get;
            set;
        }

        [JsonName("staged")]
        public string Staged
        {
            get;
            set;
        }

        [JsonName("usage")]
        public DropletInstanceUsage UsageRecent
        {
            get;
            set;
        }


        [JsonName("windows_username")]
        public string WindowsUsername
        {
            get;
            set;
        }

        [JsonName("windows_password")]
        public string WindowsPassword
        {
            get;
            set;
        }

    }
}<|MERGE_RESOLUTION|>--- conflicted
+++ resolved
@@ -92,13 +92,8 @@
         [JsonName("start")]
         public string StartInterchangeableFormat
         {
-<<<<<<< HEAD
             get { return RubyCompatibility.DateTimeToRubyString(Start); }
             set { Start = RubyCompatibility.DateTimeFromRubyString(value); }
-=======
-            get { return Utils.DateTimeToRubyString(this.Start); }
-            set { this.Start = Utils.DateTimeFromRubyString(value); }
->>>>>>> 36b7fa71
         }
 
         public DateTime Start
