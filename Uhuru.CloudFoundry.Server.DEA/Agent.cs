<<<<<<< HEAD
﻿using System;
using System.Collections.Generic;
using System.Diagnostics;
using System.Globalization;
using System.IO;
using System.Linq;
using System.Net.Sockets;
using System.Threading;
using Uhuru.NatsClient;
using Uhuru.Utilities;
using Uhuru.Utilities.ProcessPerformance;
using Uhuru.Configuration;
using Uhuru.CloudFoundry.Server.DEA.PluginBase;
=======
﻿// -----------------------------------------------------------------------
// <copyright file="Agent.cs" company="Uhuru Software">
// Copyright (c) 2011 Uhuru Software, Inc., All Rights Reserved
// </copyright>
// -----------------------------------------------------------------------
>>>>>>> 36b7fa71

namespace Uhuru.CloudFoundry.DEA
{
    using System;
    using System.Collections.Generic;
    using System.Diagnostics;
    using System.Globalization;
    using System.IO;
    using System.Linq;
    using System.Net.Sockets;
    using System.Threading;
    using Uhuru.Configuration;
    using Uhuru.NatsClient;
    using Uhuru.Utilities;
    using Uhuru.Utilities.ProcessPerformance;
    
    public delegate void BoolStateBlockCallback(bool state);

    public class Agent : VcapComponent
    {
        private const decimal Version = 0.99m;
        
        private DropletCollection Droplets = new DropletCollection();
        private Stager AgentStager = new Stager();

        private FileViewer AgentFileViewer = new FileViewer();
        private Monitoring AgentMonitoring = new Monitoring();

        private bool DisableDirCleanup;
        private bool EnforceUlimit;
        private bool MultiTenant;
        private bool Secure;
        
        private DeaReactor deaReactor;

        private HelloMessage HelloMessage = new HelloMessage(); 
        //private Dictionary<string, object> HelloMessage;
        private volatile bool ShuttingDown = false;
        private int EvacuationDelayMs = 30 * 1000;

        public Agent()
        {
            foreach (Configuration.DEA.RuntimeElement deaConf in UhuruSection.GetSection().DEA.Runtimes)
            {
                DeaRuntime dea = new DeaRuntime();

                dea.Executable = deaConf.Executable;
                dea.Version = deaConf.Version;
                dea.VersionFlag = deaConf.VersionFlag;
                dea.AdditionalChecks = deaConf.AdditionalChecks;
                dea.Enabled = true;

                foreach (Configuration.DEA.EnvironmentElement ienv in deaConf.Environment)
                {
                    dea.Environment.Add(ienv.Name, ienv.Value);
                }
                
                foreach (Configuration.DEA.DebugElement debugEnv in deaConf.Debug)
                {
                    dea.DebugEnv.Add(debugEnv.Name, new List<string>());
                    foreach (Configuration.DEA.EnvironmentElement ienv in debugEnv.Environment)
                    {
                        dea.DebugEnv[debugEnv.Name].Add(ienv.Name + "=" + ienv.Value);
                    }   
                }
               
                AgentStager.Runtimes.Add(deaConf.Name, dea);
            }

            AgentStager.DropletDir = UhuruSection.GetSection().DEA.BaseDir;

            EnforceUlimit = UhuruSection.GetSection().DEA.EnforceUlimit;
            DisableDirCleanup = UhuruSection.GetSection().DEA.DisableDirCleanup;
            MultiTenant = UhuruSection.GetSection().DEA.MultiTenant;
            Secure = UhuruSection.GetSection().DEA.Secure;

            AgentMonitoring.MaxMemoryMbytes = UhuruSection.GetSection().DEA.MaxMemory;

            AgentFileViewer.Port = UhuruSection.GetSection().DEA.FilerPort;
            
            AgentStager.ForeHttpFileSharing = UhuruSection.GetSection().DEA.ForceHttpSharing;

            Type = "DEA";

            //apps_dump_dir = ConfigurationManager.AppSettings["logFile"] ?? Path.GetTempPath();
            AgentMonitoring.AppsDumpDirectory = Path.GetTempPath();

            //heartbeat_interval = UhuruSection.GetSection().DEA.HeartBeatInterval;

            AgentMonitoring.MaxClients = MultiTenant ? Monitoring.DefaultMaxClients : 1;

            AgentStager.StagedDir = Path.Combine(AgentStager.DropletDir, "staged");
            AgentStager.AppsDir = Path.Combine(AgentStager.DropletDir, "apps");
            AgentStager.DbDir = Path.Combine(AgentStager.DropletDir, "db");

            Droplets.AppStateFile = Path.Combine(AgentStager.DropletDir, "applications.json");
            
            deaReactor.Uuid = Uuid;

            HelloMessage.Id = Uuid;
            HelloMessage.Host = Host;
            HelloMessage.FileViewerPort = AgentFileViewer.Port;
            HelloMessage.Version = Version;
        }

        protected override void ConstructReactor()
        {
            if (deaReactor == null)
            {
                deaReactor = new DeaReactor();
                vcapReactor = deaReactor;
            }
        }

<<<<<<< HEAD

=======
>>>>>>> 36b7fa71
        public override void Run()
        {

            Logger.Info(Strings.StartingVcapDea, Version);

            AgentStager.SetupRuntimes();

            Logger.Info(Strings.UsingNetwork, Host);
            Logger.Info(Strings.MaxMemorySetTo, AgentMonitoring.MaxMemoryMbytes);
            Logger.Info(Strings.UtilizingCpuCores, Utils.NumberOfCores());

            if (MultiTenant)
            {
                Logger.Info(Strings.Allowingmultitenancy);
            }
            else
            {
                Logger.Info(Strings.RestrictingToSingleTenant);
            }

            Logger.Info(Strings.UsingDirectory, AgentStager.DropletDir);
            
            AgentStager.CreateDirectories();
            Droplets.AppStateFile = Path.Combine(AgentStager.DbDir, "applications.json");

            //Clean everything in the staged directory
            AgentStager.CleanCacheDirectory();
            
            AgentFileViewer.Start(AgentStager.DropletDir);

            vcapReactor.OnNatsError += new EventHandler<ReactorErrorEventArgs>(NatsErrorHandler);

            deaReactor.OnDeaStatus += new SubscribeCallback(DeaStatusHandler);
            deaReactor.OnDropletStatus += new SubscribeCallback(DropletStatusHandler);
            deaReactor.OnDeaDiscover += new SubscribeCallback(DeaDiscoverHandler);
            deaReactor.OnDeaFindDroplet += new SubscribeCallback(DeaFindDropletHandler);
            deaReactor.OnDeaUpdate += new SubscribeCallback(DeaUpdateHandler);

            deaReactor.OnDeaStop += new SubscribeCallback(DeaStopHandler);
            deaReactor.OnDeaStart += new SubscribeCallback(DeaStartHandler);

            deaReactor.OnRouterStart += new SubscribeCallback(RouterStartHandler);
            deaReactor.OnHealthManagerStart += new SubscribeCallback(HealthmanagerStartHandler);
            
            base.Run();  // Start the nats client
            
            RecoverExistingDroplets();
            DeleteUntrackedInstanceDirs();
            
            TimerHelper.RecurringCall(Monitoring.HeartbeatIntervalMilliseconds, delegate
            {
                SendHeartbeat();
            });

            TimerHelper.RecurringLongCall(Monitoring.MonitorIntervalMilliseconds, delegate
            {
                MonitorApps();
            });

            TimerHelper.RecurringLongCall(Monitoring.CrashesReaperIntervalMilliseconds, delegate
            {
                TheReaper();
            });
            
            TimerHelper.RecurringCall(Monitoring.VarzUpdateIntervalMilliseconds, delegate
            {
                SnapshotVarz();
            });
            
            deaReactor.SendDeaStart(HelloMessage.SerializeToJson());
        }

        public void RecoverExistingDroplets()
        {
            if (!File.Exists(Droplets.AppStateFile))
            {
                Droplets.RecoveredDroplets = true;
                return;
            }
            
            object[] instances = JsonConvertibleObject.DeserializeFromJsonArray(File.ReadAllText(Droplets.AppStateFile));

            foreach (object obj in instances)
            {
                DropletInstance instance = new DropletInstance();
                instance.Properties.FromJsonIntermediateObject(obj);

                instance.Properties.Orphaned = true;
                instance.Properties.ResourcesTracked = false;
                AgentMonitoring.AddInstanceResources(instance);
                instance.Properties.StopProcessed = false;

                Droplets.AddDropletInstance(instance);
            }
            
            Droplets.RecoveredDroplets = true;

            if (AgentMonitoring.Clients > 0)
            {
                Logger.Info(Strings.DeaRecoveredApplications, AgentMonitoring.Clients);
            }

            MonitorApps();
            Droplets.ForEach(delegate(DropletInstance instance)
            {
                RegisterInstanceWithRouter(instance);
            });
            SendHeartbeat();
            Droplets.ScheduleSnapshotAppState();
        }

        private void DeleteUntrackedInstanceDirs()
        {
            HashSet<string> trackedInstanceDirs = new HashSet<string>();

            Droplets.ForEach(delegate(DropletInstance instance)
            {
                trackedInstanceDirs.Add(instance.Properties.Directory);
            });
                        
            List<string> allInstanceDirs = Directory.GetDirectories(AgentStager.AppsDir, "*", SearchOption.TopDirectoryOnly).ToList();

            List<string> to_remove = (from dir in allInstanceDirs
                                      where !trackedInstanceDirs.Contains(dir)
                                      select dir).ToList();

            foreach (string dir in to_remove)
            {
                Logger.Warning(Strings.RemovingInstanceDoesn, dir);
                try
                {
                    // todo: vladi: this must be completed with cleaning up IIS sites
                    //Clean up the instance, including the IIS Web Site and the Windows User Accoung
                    //netiis is slow on cleanup
                    //Utils.ExecuteCommand(String.Format("netiis -cleanup={0}", dir));
                    Directory.Delete(dir, true);
                }
                catch (Exception e)
                {
                    Logger.Warning(Strings.CloudNotRemoveInstance, dir, e.ToString());
                }
            }
        }

        private void NatsErrorHandler(object sender,ReactorErrorEventArgs args)
        {
            string errorThrown = args.Message == null ? String.Empty : args.Message;
            Logger.Error(Strings.ExitingNatsError, errorThrown);

            // Only snapshot app state if we had a chance to recover saved state. This prevents a connect error
            // that occurs before we can recover state from blowing existing data away.
            if (Droplets.RecoveredDroplets)
            {
                Droplets.SnapshotAppState();
            }

            throw new Exception(String.Format(CultureInfo.InvariantCulture, Strings.NatsError, errorThrown));
        }

        public void EvacuateAppsThenQuit()
        {
            ShuttingDown = true;

            Logger.Info(Strings.Evacuatingapplications);

            Droplets.ForEach(delegate(DropletInstance instance)
            {
                try
                {
                    instance.Lock.EnterWriteLock();
                    if (instance.Properties.State != DropletInstanceState.Crashed)
                    {
                        Logger.Debug(Strings.EvacuatingApp, instance.Properties.InstanceId);

                        instance.Properties.ExitReason = DropletExitReason.DeaEvacuation;
                        deaReactor.SendDropletExited(instance.GenerateDropletExitedMessage().SerializeToJson());
                        instance.Properties.Evacuated = true;
                    }
                }
                finally
                {
                    instance.Lock.ExitWriteLock();
                }
            });

            Logger.Info(Strings.SchedulingShutdownIn, EvacuationDelayMs);

            Droplets.ScheduleSnapshotAppState();

            TimerHelper.DelayedCall(EvacuationDelayMs, delegate
            {
                Shutdown();
            });

        }

        public void Shutdown()
        {
            ShuttingDown = true;
            Logger.Info(Strings.ShuttingDownMessage);

            Droplets.ForEach(true, delegate(DropletInstance instance)
            {
                try
                {
                    instance.Lock.EnterWriteLock();
                    if (instance.Properties.State != DropletInstanceState.Crashed)
                    {
                        instance.Properties.ExitReason = DropletExitReason.DeaShutdown;
                    }
                    StopDroplet(instance);
                }
                finally
                {
                    instance.Lock.ExitWriteLock();
                }
            });

            // Allows messages to get out.
            TimerHelper.DelayedCall(250, delegate
            {
                Droplets.SnapshotAppState();
                AgentFileViewer.Stop();
                deaReactor.NatsClient.Stop();
                Logger.Info(Strings.ByeMessage);
            });

        }

        //todo: do this the right way
        public void WaitForExit()
        {
            while (deaReactor.NatsClient.Status == ConnectionStatus.Open)
            {
                Thread.Sleep(100);
            }
        }

        private void SendHeartbeat()
        {
            string response = Droplets.GenerateHeartbeatMessage().SerializeToJson();
            deaReactor.SendDeaHeartbeat(response);
        }

        void SnapshotVarz()
        {
            try
            {
                VarzLock.EnterWriteLock();
                Varz["apps_max_memory"] = AgentMonitoring.MaxMemoryMbytes;
                Varz["apps_reserved_memory"] = AgentMonitoring.MemoryReservedMbytes;
                Varz["apps_used_memory"] = AgentMonitoring.MemoryUsageKbytes / 1024;
                Varz["num_apps"] = AgentMonitoring.MaxClients;
                if (ShuttingDown)
                    Varz["state"] = "SHUTTING_SOWN";
            }
            finally
            {
                VarzLock.ExitWriteLock();
            }
        }

        void DeaStatusHandler(string message, string reply, string subject)
        {
            Logger.Debug(Strings.DEAreceivedstatusmessage);
            DeaStatusMessageResponse response = new DeaStatusMessageResponse();

            response.Id = Uuid;
            response.Host = Host;
            response.FileViewerPort = AgentFileViewer.Port;
            response.Version = Version;
            response.MaxMemoryMbytes = AgentMonitoring.MaxMemoryMbytes;
            response.MemoryReservedMbytes = AgentMonitoring.MemoryReservedMbytes; ;
            response.MemoryUsageKbytes = AgentMonitoring.MemoryUsageKbytes;
            response.NumberOfClients = AgentMonitoring.Clients;
            if (ShuttingDown)
                response.State = "SHUTTING_DOWN";

            deaReactor.SendReply(reply, response.SerializeToJson());
        }

        void DropletStatusHandler(string message, string reply, string subject)
        {
            if (ShuttingDown)
                return;

            Logger.Debug(Strings.DeaReceivedRouterStart, message);

            Droplets.ForEach(delegate(DropletInstance instance)
            {
                try
                {
                    instance.Lock.EnterReadLock();
                    if (instance.Properties.State == DropletInstanceState.Running || instance.Properties.State == DropletInstanceState.Starting)
                    {
                        DropletStatusMessageResponse response = instance.GenerateDropletStatusMessage();
                        response.Host = Host;
                        deaReactor.SendReply(reply, response.SerializeToJson());
                    }
                }
                finally
                {
                    instance.Lock.ExitReadLock();
                }
            });
        }

        void DeaDiscoverHandler(string message, string reply, string subject)
        {
            Logger.Debug(Strings.DeaReceivedDiscoveryMessage, message);
            if (ShuttingDown || AgentMonitoring.Clients >= AgentMonitoring.MaxClients || AgentMonitoring.MemoryReservedMbytes > AgentMonitoring.MaxMemoryMbytes)
            {
                Logger.Debug(Strings.IgnoringRequest);
                return;
            }
            
            DeaDiscoverMessageRequest pmessage = new DeaDiscoverMessageRequest();
            pmessage.FromJsonIntermediateObject(JsonConvertibleObject.DeserializeFromJson(message));

            if (!AgentStager.RuntimeSupported(pmessage.Runtime))
            {
                Logger.Debug(Strings.IgnoringRequestRuntime, pmessage.Runtime);
                return;
            }

            if (AgentMonitoring.MemoryReservedMbytes + pmessage.Limits.MemoryMbytes > AgentMonitoring.MaxMemoryMbytes)
            {
                Logger.Debug(Strings.IgnoringRequestNotEnoughMemory);
                return;
            }

            double taintMs = 0;

            try
            {
                Droplets.Lock.EnterReadLock();

                if(Droplets.Droplets.ContainsKey(pmessage.DropletId))
                {
                    taintMs += Droplets.Droplets[pmessage.DropletId].DropletInstances.Count * Monitoring.TaintPerAppMilliseconds;
                }
            }
            finally
            {
                Droplets.Lock.ExitReadLock();
            }

            try
            {
                AgentMonitoring.Lock.EnterReadLock();
                taintMs += Monitoring.TaintForMemoryMilliseconds * (AgentMonitoring.MemoryReservedMbytes / AgentMonitoring.MaxMemoryMbytes);
                taintMs = Math.Min(taintMs, Monitoring.TaintMaxMilliseconds);
            }
            finally
            {
                AgentMonitoring.Lock.ExitReadLock();
            }

            Logger.Debug(Strings.SendingDeaDiscoverResponse, taintMs);
            TimerHelper.DelayedCall(taintMs, delegate()
            {
                deaReactor.SendReply(reply, HelloMessage.SerializeToJson());
            });
        }


        void DeaFindDropletHandler(string message, string reply, string subject)
        {
            if (ShuttingDown)
                return;

            DeaFindDropletMessageRequest pmessage = new DeaFindDropletMessageRequest();
            pmessage.FromJsonIntermediateObject(JsonConvertibleObject.DeserializeFromJson(message));

            Logger.Debug(Strings.DeaReceivedFindDroplet, message);

            Droplets.ForEach(delegate(DropletInstance instance)
            {
                try
                {
                    instance.Lock.EnterReadLock();

                    bool droplet_match = instance.Properties.DropletId == pmessage.DropletId;
                    bool version_match = pmessage.Version == null || pmessage.Version == instance.Properties.Version;
                    bool instace_match = pmessage.InstanceIds == null || pmessage.InstanceIds.Contains(instance.Properties.InstanceId);
                    bool index_match = pmessage.Indexes == null || pmessage.Indexes.Contains(instance.Properties.InstanceIndex);
                    bool state_match = pmessage.States == null || pmessage.States.Contains(instance.Properties.State);

                    DeaFindDropletMessageResponse response = new DeaFindDropletMessageResponse();

                    if (droplet_match && version_match && instace_match && index_match && state_match)
                    {
                        response.DeaId = Uuid;
                        response.Version = instance.Properties.Version;
                        response.DropletId = instance.Properties.DropletId;
                        response.InstanceId = instance.Properties.InstanceId;
                        response.Index = instance.Properties.InstanceIndex;
                        response.State = instance.Properties.State;
                        response.StateTimestamp = instance.Properties.StateTimestamp;
                        response.FileUri = String.Format(CultureInfo.InvariantCulture, Strings.HttpDroplets, Host, AgentFileViewer.Port);
                        response.FileAuth = AgentFileViewer.Credentials;
                        response.Staged = instance.Properties.Staged;
                        response.DebugIP = instance.Properties.DebugIP;
                        response.DebugPort = instance.Properties.DebugPort;

                        if (pmessage.IncludeStates && instance.Properties.State == DropletInstanceState.Running)
                        {
                            response.Stats = instance.GenerateDropletStatusMessage();
                            response.Stats.Host = Host;
                            response.Stats.Cores = Utils.NumberOfCores();
                        }

                        deaReactor.SendReply(reply, response.SerializeToJson());
                    }
                }
                finally
                {
                    instance.Lock.ExitReadLock();
                }
            });
        }

        void DeaUpdateHandler(string message, string replay, string subject)
        {
            if (ShuttingDown)
                return;

            DeaUpdateMessageRequest pmessage = new DeaUpdateMessageRequest();
            pmessage.FromJsonIntermediateObject(JsonConvertibleObject.DeserializeFromJson(message));

            Logger.Debug(Strings.DeaReceivedUpdateMessage, message);

            Droplets.ForEach(delegate(DropletInstance instance)
            {
                if (instance.Properties.DropletId == pmessage.DropletId)
                {
                    try
                    {
                        instance.Lock.EnterWriteLock();

                        Logger.Debug(Strings.MappingnewURIs);
                        Logger.Debug(Strings.NewCurrent, JsonConvertibleObject.SerializeToJson(pmessage.Uris), JsonConvertibleObject.SerializeToJson(instance.Properties.Uris));

                        List<string> toUnregister = new List<string>(instance.Properties.Uris.Except(pmessage.Uris));
                        List<string> toRegister = new List<string>(pmessage.Uris.Except(instance.Properties.Uris));

                        instance.Properties.Uris = toUnregister.ToArray();
                        UnregisterInstanceFromRouter(instance);

                        instance.Properties.Uris = toRegister.ToArray();
                        RegisterInstanceWithRouter(instance);

                        instance.Properties.Uris = pmessage.Uris.ToArray();
                    }
                    finally
                    {
                        instance.Lock.ExitWriteLock();
                    }
                }
            });
        }

        void DeaStopHandler(string message, string replay, string subject)
        {
            if (ShuttingDown)
                return;

            DeaStopMessageRequest pmessage = new DeaStopMessageRequest();
            pmessage.FromJsonIntermediateObject(JsonConvertibleObject.DeserializeFromJson(message));

            Logger.Debug(Strings.DeaReceivedStopMessage, message);

            Droplets.ForEach(true, delegate(DropletInstance instance)
            {
                try
                {
                    instance.Lock.EnterWriteLock();

                    bool droplet_match = instance.Properties.DropletId == pmessage.DropletId;
                    bool version_match = pmessage.Version == null || pmessage.Version == instance.Properties.Version;
                    bool instace_match = pmessage.InstanceIds == null || pmessage.InstanceIds.Contains(instance.Properties.InstanceId);
                    bool index_match = pmessage.Indexes == null || pmessage.Indexes.Contains(instance.Properties.InstanceIndex);
                    bool state_match = pmessage.States == null || pmessage.States.Contains(instance.Properties.State);

                    if (droplet_match && version_match && instace_match && index_match && state_match)
                    {
                        if (instance.Properties.State == DropletInstanceState.Starting || instance.Properties.State == DropletInstanceState.Running)
                        {
                            instance.Properties.ExitReason = DropletExitReason.Stopped;
                        }
                        if (instance.Properties.State == DropletInstanceState.Crashed)
                        {
                            instance.Properties.State = DropletInstanceState.Deleted;
                            instance.Properties.StopProcessed = false;
                        }

                        StopDroplet(instance);
                    }
                }
                finally
                {
                    instance.Lock.ExitWriteLock();
                }
            });
        }

        //onply stops the droplet instance from running, no cleanup or resource untracking
        void StopDroplet(DropletInstance instance)
        {
            try
            {
                instance.Lock.EnterWriteLock();

                if (instance.Properties.StopProcessed)
                    return;

                // Unplug us from the system immediately, both the routers and health managers.
                if (!instance.Properties.NotifiedExited)
                {
                    UnregisterInstanceFromRouter(instance);

                    if (instance.Properties.ExitReason == null)
                    {
                        instance.Properties.ExitReason = DropletExitReason.Crashed;
                        instance.Properties.State = DropletInstanceState.Crashed;
                        instance.Properties.StateTimestamp = DateTime.Now;
                        if (!instance.IsRunning)
                        {
                            instance.Properties.ProcessId = 0;
                        }
                    }

                    deaReactor.SendDropletExited(instance.GenerateDropletExitedMessage().SerializeToJson());

                    instance.Properties.NotifiedExited = true;
                }

                Logger.Info(Strings.StoppingInstance, instance.Properties.LoggingId);

                // if system thinks this process is running, make sure to execute stop script

                if (instance.Properties.ProcessId != 0 || instance.Properties.State == DropletInstanceState.Starting || instance.Properties.State == DropletInstanceState.Running)
                {
                    if (instance.Properties.State != DropletInstanceState.Crashed)
                    {
                        instance.Properties.State = DropletInstanceState.Stopped;
                        instance.Properties.StateTimestamp = DateTime.Now;
                    }

<<<<<<< HEAD
                    instance.Plugin.StopApplication();

=======
                    StreamWriterCallback stopOperation = delegate(StreamWriter stdin)
                    {
                        stdin.WriteLine(String.Format(CultureInfo.InvariantCulture, Strings.CdCommand, instance.Properties.Directory));
                        stdin.WriteLine("copy .\\stop .\\stop.ps1");
                        stdin.WriteLine("powershell.exe -ExecutionPolicy Bypass -InputFormat None -noninteractive -file .\\stop.ps1");
                        stdin.WriteLine("exit");
                    };

                    ProcessDoneCallback exitOperation = delegate(string output, int status)
                    {
                        Logger.Info(Strings.Stopoperationcompletedrunning, status);
                        Logger.Info(Strings.StopOperationStdOutputIs, output);
                        
                    };

                    //TODO: vladi: this must be done with clean environment variables
                    Utils.ExecuteCommands("cmd", "", stopOperation, exitOperation);
>>>>>>> 36b7fa71
                }

                AgentMonitoring.RemoveInstanceResources(instance);

                instance.Properties.StopProcessed = true;
                
            }
            finally
            {
                instance.Lock.ExitWriteLock();
            }
        }

        private void CleanupDroplet(DropletInstance instance)
        {
            // Drop usage and resource tracking regardless of state
            AgentMonitoring.RemoveInstanceResources(instance);

            // clean up the in memory instance and directory only if the instance didn't crash
            if (instance.Properties.State != DropletInstanceState.Crashed)
            {
                Droplets.RemoveDropletInstance(instance);
                Droplets.ScheduleSnapshotAppState();

                if (!DisableDirCleanup)
                {

                    for (int retryAttempts = 5; retryAttempts > 0; retryAttempts--)
                    {
                        try
                        {
                            Directory.Delete(instance.Properties.Directory, true);
                            Logger.Debug(Strings.CleandUpDir, instance.Properties.Name, instance.Properties.Directory);
                            break;
                        }
                        catch (UnauthorizedAccessException e)
                        {
                            Logger.Warning(Strings.UnableToDeleteDirectory, instance.Properties.Directory, e.ToString());
                            Thread.Sleep(300);
                        }
                        catch (Exception e)
                        {
                            Logger.Warning(Strings.UnableToDeleteDirectory, instance.Properties.Directory, e.ToString());
                            break;
                        }
                    }
                }
            }
        }

        void DeaStartHandler(string message, string reply, string subject)
        {
            DeaStartMessageRequest pmessage;
            DropletInstance instance;
            ApplicationVariable[] appVariables;
            ApplicationService[] appServices;

            try
            {
                Droplets.Lock.EnterWriteLock();
  
                if (ShuttingDown) return;
                Logger.Debug(Strings.DeaReceivedStartMessage, message);

                pmessage = new DeaStartMessageRequest();
                pmessage.FromJsonIntermediateObject(JsonConvertibleObject.DeserializeFromJson(message));

                long MemoryMbytes = pmessage.Limits != null && pmessage.Limits.MemoryMbytes != null ? pmessage.Limits.MemoryMbytes.Value : Monitoring.DefaultAppMemoryMbytes;
                long DiskMbytes = pmessage.Limits != null && pmessage.Limits.DiskMbytes != null ? pmessage.Limits.DiskMbytes.Value : Monitoring.DefaultAppDiskMbytes;
                long Fds = pmessage.Limits != null && pmessage.Limits.Fds != null ? pmessage.Limits.Fds.Value : Monitoring.DefaultAppFds;

                if (AgentMonitoring.MemoryReservedMbytes + MemoryMbytes > AgentMonitoring.MaxMemoryMbytes || AgentMonitoring.Clients >= AgentMonitoring.MaxClients)
                {
                    Logger.Info(Strings.Donothaveroomforthisclient);
                    return;
                }

                if (String.IsNullOrEmpty(pmessage.Sha1) || String.IsNullOrEmpty(pmessage.ExecutableFile) || String.IsNullOrEmpty(pmessage.ExecutableUri) )
                {
                    Logger.Warning(Strings.StartRequestMissingProper, message);
                    return;
                }

                if (!AgentStager.RuntimeSupported(pmessage.Runtime))
                {
                    Logger.Warning(Strings.CloudNotStartRuntimeNot, message);
                }

                instance = Droplets.CreateDropletInstance(pmessage);

                instance.Properties.MemoryQuotaBytes = MemoryMbytes * 1024 * 1024;
                instance.Properties.DiskQuotaBytes = DiskMbytes * 1024 * 1024;
                instance.Properties.FdsQuota = Fds;
                instance.Properties.Staged = instance.Properties.Name + "-" + instance.Properties.InstanceIndex + "-" + instance.Properties.InstanceId;
                instance.Properties.Directory = Path.Combine(AgentStager.AppsDir, instance.Properties.Staged);

                if (!String.IsNullOrEmpty(instance.Properties.DebugMode))
                {
                    instance.Properties.DebugPort = NetworkInterface.GrabEphemeralPort();
                    instance.Properties.DebugIP = Host;
                }

                instance.Properties.Port = NetworkInterface.GrabEphemeralPort();

                List<string> AppEnv = SetupInstanceEnv(instance, pmessage.Environment, pmessage.Services);

                appVariables = new ApplicationVariable[AppEnv.Count];
                for (int i = 0; i < AppEnv.Count; i++)
                {
                    string[] envVar = AppEnv[i].Split('=');
                    appVariables[i].Name = envVar[0];
                    appVariables[i].Value = envVar[1];
                }

                //todo: poulate application services
                appServices = new ApplicationService[0];

                AgentMonitoring.AddInstanceResources(instance);
            }
            finally
            {
                Droplets.Lock.ExitWriteLock();    
            }
             
            //toconsider: the pre-starting stage should be able to gracefuly stop when the shutdown flag is set
            ThreadPool.QueueUserWorkItem(delegate(object data)
            {
                StartDropletInstance(instance, appVariables, appServices, pmessage.Sha1, pmessage.ExecutableFile, pmessage.ExecutableUri);
            });
        }

<<<<<<< HEAD

        private void StartDropletInstance(DropletInstance instance, ApplicationVariable[] appVariables, ApplicationService[] appServices, string sha1, string executableFile, string executableUri)
=======
        private void StartDropletInstance(DropletInstance instance, List<string> AppEnv, string sha1, string executableFile, string executableUri)
>>>>>>> 36b7fa71
        {
            try
            {
                string TgzFile = Path.Combine(AgentStager.StagedDir, sha1 + ".tgz");
                AgentStager.StageAppDirectory(executableFile, executableUri, sha1, TgzFile, instance);

                Logger.Debug(Strings.Downloadcompleate);

                string starting = string.Format(CultureInfo.InvariantCulture, Strings.StartingUpInstanceOnPort, instance.Properties.LoggingId, instance.Properties.Port);
                
                if (!String.IsNullOrEmpty(instance.Properties.DebugMode))
                    Logger.Info(starting + Strings.WithDebuggerPort, instance.Properties.DebugPort);
                else
                    Logger.Info(starting);

                Logger.Debug(Strings.Clients, AgentMonitoring.Clients);
                Logger.Debug(Strings.ReservedMemoryUsageMb, AgentMonitoring.MemoryReservedMbytes, AgentMonitoring.MaxMemoryMbytes);

<<<<<<< HEAD

                // in startup, we have the classname and assembly to load as a plugin
                string[] startMetadata = File.ReadAllLines(Path.Combine(instance.Properties.Directory, "start"));
                string assemblyName = startMetadata[0]; //read first line of file 'start'
                string className = startMetadata[1]; //read second line of file 'start'


                Guid PluginId = PluginHost.LoadPlugin(Path.Combine(instance.Properties.Directory + assemblyName), className);
                
                instance.Plugin = PluginHost.CreateInstance(PluginId);
                
                ApplicationInfo appInfo = new ApplicationInfo();
                appInfo.LocalIp = Host;
                instance.PopulateApplicationInfo(appInfo);

                Runtime runtime = AgentStager.GetPluginRuntime(instance.Properties.Runtime);

                instance.Plugin.ConfigureApplication(appInfo, runtime, appVariables, appServices, Path.Combine(instance.Properties.Directory, "logs"));
                
                instance.Plugin.StartApplication();
                
                /*
=======
>>>>>>> 36b7fa71
                StreamWriterCallback startOperation = delegate(StreamWriter stdin)
                {
                    stdin.WriteLine(String.Format(CultureInfo.InvariantCulture, Strings.CdCommand, instance.Properties.Directory));
                    foreach (String env in AppEnv)
                    {
                        stdin.WriteLine(String.Format(CultureInfo.InvariantCulture, Strings.SetCommand, env));
                    }

                    string runtimeLayer = String.Format(CultureInfo.InvariantCulture, "{0}\\netiis.exe", Directory.GetCurrentDirectory());
                    
                    stdin.WriteLine("copy .\\startup .\\startup.ps1");
                    stdin.WriteLine(String.Format(CultureInfo.InvariantCulture, "powershell.exe -ExecutionPolicy Bypass -InputFormat None -noninteractive -file .\\startup.ps1 \"{0}\"", runtimeLayer));
                    stdin.WriteLine("exit");
                };

                ProcessDoneCallback exitOperation = delegate(string output, int status)
                {
                    Logger.Info(Strings.CompletedRunningWith, instance.Properties.Name, status);
                    Logger.Info(Strings.UptimeWas, instance.Properties.Name, DateTime.Now - instance.Properties.StateTimestamp);

                    StopDroplet(instance);
                };

                //TODO: vladi: this must be done with clean environment variables
                Utils.ExecuteCommands("cmd", "", startOperation, exitOperation);
                */

<<<<<<< HEAD

                int pid = instance.Plugin.GetApplicationProcessIDs()[0];
                    //DetectAppPid(instance);
                

                try
                {
                    instance.Lock.EnterWriteLock();

                    if (pid != 0 && !instance.Properties.StopProcessed)
                    {
                        Logger.Info(Strings.PidAssignedToDroplet, pid, instance.Properties.LoggingId);
                        instance.Properties.ProcessId = pid;
                        Droplets.ScheduleSnapshotAppState();
                    }
                }
                finally
                {
                    instance.Lock.ExitWriteLock();
                }


=======
>>>>>>> 36b7fa71
                DetectAppReady(instance,
                    delegate(bool detected)
                    {
                        try
                        {
                            instance.Lock.EnterWriteLock();
                            if (detected && !instance.Properties.StopProcessed)
                            {
                                Logger.Info(Strings.InstanceIsReadyForConnections, instance.Properties.LoggingId);
                                instance.Properties.State = DropletInstanceState.Running;
                                instance.Properties.StateTimestamp = DateTime.Now;

                                deaReactor.SendDeaHeartbeat(instance.GenerateHeartbeat().SerializeToJson());
                                RegisterInstanceWithRouter(instance);
                                Droplets.ScheduleSnapshotAppState();
                            }
                            else
                            {
                                Logger.Warning(Strings.GivingUpOnConnectingApp);
                                StopDroplet(instance);
                            }
                        }
                        finally
                        {
                            instance.Lock.ExitWriteLock();
                        }
                    }
                );

<<<<<<< HEAD


=======
                int pid = DetectAppPid(instance);

                try
                {
                    instance.Lock.EnterWriteLock();

                    if (pid != 0 && !instance.Properties.StopProcessed)
                    {
                        Logger.Info(Strings.PidAssignedToDroplet, pid, instance.Properties.LoggingId);
                        instance.Properties.ProcessId = pid;
                        Droplets.ScheduleSnapshotAppState();
                    }
                }
                finally
                {
                    instance.Lock.ExitWriteLock();
                }
>>>>>>> 36b7fa71
            }
            catch(Exception ex)
            {
                Logger.Warning(Strings.FailedStagingAppDir, instance.Properties.Directory, instance.Properties.LoggingId, ex.ToString());
                try
                {
                    instance.Lock.EnterWriteLock();

                    instance.Properties.State = DropletInstanceState.Crashed;
                    instance.Properties.ExitReason = DropletExitReason.Crashed;
                    instance.Properties.StateTimestamp = DateTime.Now;
                                        
                    StopDroplet(instance);

<<<<<<< HEAD
=======
                    Droplets.RemoveDropletInstance(instance);
                    Droplets.ScheduleSnapshotAppState();
>>>>>>> 36b7fa71
                }
                finally
                {
                    instance.Lock.ExitWriteLock();
                }
            }
        }

        private void DetectAppReady(DropletInstance instance, BoolStateBlockCallback callBack)
        {
            //string state_file = manifest.ContainsKey("state_file") ? manifest["state_file"] : null;
            //if (state_file != null && state_file != String.Empty)
            //{
            //    state_file = Path.Combine(instance.Dir, state_file);
            //    detect_state_ready(instance, state_file, block);
            //}
            //else
            //{
            DetectPortReady(instance, callBack);
            //}
        }

        private void DetectPortReady(DropletInstance instance, BoolStateBlockCallback callBack)
        {
            int port = instance.Properties.Port;

            int attempts = 0;
            bool keep_going = true;
            while (attempts <= 1000 && instance.Properties.State == DropletInstanceState.Starting && keep_going == true)
            {
                if (instance.IsPortReady)
                {
                    keep_going = false;
                    callBack(true);
                }
                else
                {
                    Thread.Sleep(100);
                    attempts++;
                }
            }

            if (keep_going)
            {
                callBack(false);
            }
        }

<<<<<<< HEAD

        //todo: stefi: consider removing this method
=======
>>>>>>> 36b7fa71
        private int DetectAppPid(DropletInstance instance)
        {
            int detect_attempts = 0;
            int pid = 0;

            while(true)
            {
                try
                {
                    string pid_file = Path.Combine(instance.Properties.Directory, "run.pid");
                    if (File.Exists(pid_file))
                    {
                        pid = Convert.ToInt32(File.ReadAllText(pid_file), CultureInfo.InvariantCulture);
                        break;
                    }
                    else
                    {
                        detect_attempts++;
                        if (detect_attempts > 300 || !(instance.Properties.State == DropletInstanceState.Starting || instance.Properties.State == DropletInstanceState.Running))
                        {
                            Logger.Warning(Strings.GivingUpDetectingStopFile);
                            break;
                        }
                    }
                }
                catch 
                {
                }

                Thread.Sleep(500);
            }
            
            return pid;
        }

        private List<string> SetupInstanceEnv(DropletInstance instance, string[] app_env, Dictionary<string, object>[] services)
        {
            List<string> env = new List<string>();

            env.Add(String.Format(CultureInfo.InvariantCulture, Strings.Home, instance.Properties.Directory));
            env.Add(String.Format(CultureInfo.InvariantCulture, Strings.VariableVcapApplication, create_instance_for_env(instance)));
            env.Add(String.Format(CultureInfo.InvariantCulture, Strings.VariableVcapServices, create_services_for_env(services)));
            env.Add(String.Format(CultureInfo.InvariantCulture, Strings.VariableVcapAppHost, Host));
            env.Add(String.Format(CultureInfo.InvariantCulture, Strings.VariableVcapAppPort, instance.Properties.Port));
            env.Add(String.Format(CultureInfo.InvariantCulture, Strings.VariableVcapDebugIp, instance.Properties.DebugIP));
            env.Add(String.Format(CultureInfo.InvariantCulture, Strings.VariableVcapDebugPort, instance.Properties.DebugPort));
            
            if (instance.Properties.DebugPort != null && AgentStager.Runtimes[instance.Properties.Runtime].DebugEnv != null)
            {
                if(AgentStager.Runtimes[instance.Properties.Runtime].DebugEnv[instance.Properties.DebugMode] != null)
                    env.AddRange( AgentStager.Runtimes[instance.Properties.Runtime].DebugEnv[instance.Properties.DebugMode] );
            }
            
            // LEGACY STUFF
            env.Add(String.Format(CultureInfo.InvariantCulture, Strings.VariableVmcDeprecatedWarning));
            env.Add(String.Format(CultureInfo.InvariantCulture, Strings.VariableVmcServices, create_legacy_services_for_env(services)));
            env.Add(String.Format(CultureInfo.InvariantCulture, Strings.VariableVmcAppInstance, instance.Properties.SerializeToJson()));
            env.Add(String.Format(CultureInfo.InvariantCulture, Strings.VariableVmcAppName, instance.Properties.Name));
            env.Add(String.Format(CultureInfo.InvariantCulture, Strings.VariableVmcAppId, instance.Properties.InstanceId));
            env.Add(String.Format(CultureInfo.InvariantCulture, Strings.VariableVmcAppVersion, instance.Properties.Version));
            env.Add(String.Format(CultureInfo.InvariantCulture, Strings.VariableVmcAppHost, Host));
            env.Add(String.Format(CultureInfo.InvariantCulture, Strings.VariableVmcAppPort, instance.Properties.Port));

            foreach (Dictionary<string, object> service in services)
            {
                string hostname = string.Empty;

                Dictionary<string, object> serviceCredentials =  JsonConvertibleObject.ObjectToValue<Dictionary<string, object>>(service["credentials"]);

                if (serviceCredentials.ContainsKey("hostname"))
                {
                    hostname = JsonConvertibleObject.ObjectToValue<string>(serviceCredentials["hostname"]);
                }
                else if (serviceCredentials.ContainsKey("host"))
                {
                    hostname = JsonConvertibleObject.ObjectToValue<string>(serviceCredentials["host"]);
                }

                string port = JsonConvertibleObject.ObjectToValue<string>(serviceCredentials["port"]);

                if (!String.IsNullOrEmpty(hostname) && !String.IsNullOrEmpty(port))
                {
                    env.Add(String.Format(CultureInfo.InvariantCulture, Strings.VariableVmc, service["vendor"].ToString().ToUpperInvariant(), hostname, port));
                }
            }

            // Do the runtime environment settings
            foreach (KeyValuePair<string, string> runtimeEnv in AgentStager.Runtimes[instance.Properties.Runtime].Environment)
            {
                env.Add(runtimeEnv.Key + "=" + runtimeEnv.Value);
            }

            // User's environment settings
            // Make sure user's env variables are in double quotes.
            if (app_env != null)
            {
                foreach (string appEnv in app_env)
                {
                    string[] pieces = appEnv.Split(new char[] { '=' }, 2);
                    if (!pieces[1].StartsWith("'", StringComparison.OrdinalIgnoreCase))
                    {
                        pieces[1] = String.Format(CultureInfo.InvariantCulture, "\"{0}\"", pieces[1]);
                    }
                    env.Add(String.Format(CultureInfo.InvariantCulture, "{0}={1}", pieces[0], pieces[1]));
                }
            }

            return env;
        }

        private string create_instance_for_env(DropletInstance instance)
        {
            List<string> whitelist = new List<string>() { "instance_id", "instance_index", "name", "uris", "users", "version", "start", "runtime", "state_timestamp", "port" };
            Dictionary<string, object> env_hash = new Dictionary<string, object>();

            Dictionary<string, object> jInstance = instance.Properties.ToJsonIntermediateObject();

            foreach (string key in whitelist)
            {
                if (jInstance[key] != null)
                {
                    env_hash[key] = JsonConvertibleObject.ObjectToValue<object>(jInstance[key]);
                }
            }

            env_hash["limits"] = new Dictionary<string, object>() {
                {"fds", instance.Properties.FdsQuota},
                {"mem", instance.Properties.MemoryQuotaBytes},
                {"disk", instance.Properties.DiskQuotaBytes}
            };

            env_hash["host"] = Host;

            return JsonConvertibleObject.SerializeToJson(env_hash);
        }
        
        private string create_legacy_services_for_env(Dictionary<string, object>[] services = null)
        {
            List<string> whitelist = new List<string>() { "name", "type", "vendor", "version" };

            List<Dictionary<string, object>> as_legacy = new List<Dictionary<string, object>>();

            foreach (Dictionary<string, object> svc in services)
            {
                Dictionary<string, object> leg_svc = new Dictionary<string, object>();
                foreach (string key in whitelist)
                {
                    if (svc.ContainsKey(key))
                    {
                        leg_svc[key] = svc[key];
                    }
                }
                leg_svc["tier"] = svc["plan"];
                leg_svc["options"] = svc["credentials"];

                as_legacy.Add(leg_svc);
            }

            return JsonConvertibleObject.SerializeToJson(as_legacy);
        }

        private string create_services_for_env(Dictionary<string, object>[] services = null)
        {
            List<string> whitelist = new List<string>() { "name", "label", "plan", "tags", "plan_option", "credentials" };
            Dictionary<string, List<Dictionary<string, object>>> svcs_hash = new Dictionary<string, List<Dictionary<string, object>>>();

            foreach (Dictionary<string, object> service in services)
            {
                string label = service["label"].ToString();
                if (!svcs_hash.ContainsKey(label))
                {
                    svcs_hash[label] = new List<Dictionary<string, object>>();
                }
                Dictionary<string, object> svc_hash = new Dictionary<string, object>();

                foreach (string key in whitelist)
                {
                    if (service[key] != null)
                    {
                        svc_hash[key] = service[key];
                    }
                }

                svcs_hash[label].Add(svc_hash);
            }

            return JsonConvertibleObject.SerializeToJson(svcs_hash);
        }

        void RouterStartHandler(string message, string reply, string subject)
        {
            if (ShuttingDown)
                return;

            Logger.Debug(Strings.DeaReceivedRouterStart, message);
            
            Droplets.ForEach(delegate(DropletInstance instance)
            {
                if (instance.Properties.State == DropletInstanceState.Running)
                {
                    RegisterInstanceWithRouter(instance);
                }
            });
        }

        void RegisterInstanceWithRouter(DropletInstance instance)
        {
            RouterMessage response = new RouterMessage();
            try
            {
                instance.Lock.EnterReadLock();

                if (instance.Properties.Uris == null || instance.Properties.Uris.Length == 0) return;

                response.DeaId = Uuid;
                response.Host = Host;
                response.Port = Port;
                response.Uris = new List<string>(instance.Properties.Uris).ToArray();

                response.Tags = new RouterMessage.TagsObject();
                response.Tags.Framework = instance.Properties.Framework;
                response.Tags.Runtime = instance.Properties.Runtime;
            }
            finally
            {
                instance.Lock.ExitReadLock();
            }

            deaReactor.SendRouterRegister(response.SerializeToJson());
        }

        void UnregisterInstanceFromRouter(DropletInstance instance)
        {
            RouterMessage response = new RouterMessage();
            try
            {
                instance.Lock.EnterReadLock();

                if (instance.Properties.Uris == null || instance.Properties.Uris.Length == 0) return;

                response.DeaId = Uuid;
                response.Host = Host;
                response.Port = Port;
                response.Uris = instance.Properties.Uris;

                response.Tags = new RouterMessage.TagsObject();
                response.Tags.Framework = instance.Properties.Framework;
                response.Tags.Runtime = instance.Properties.Runtime;
            }
            finally
            {
                instance.Lock.ExitReadLock();
            }

            deaReactor.SendRouterUnregister(response.SerializeToJson());
        }

        void HealthmanagerStartHandler(string message, string replay, string subject)
        {
            if (ShuttingDown)
                return;

            Logger.Debug(Strings.DeaReceivedHealthmanagerStart, message);

            SendHeartbeat();
        }

        void MonitorApps()
        {
            //AgentMonitoring.MemoryUsageKbytes = 0;
            long memoryUsageKbytes = 0;
            List<object> runningApps = new List<object>();

            if (Droplets.NoMonitorableApps())
            {
                AgentMonitoring.MemoryUsageKbytes = 0;
                return;
            }
                        
            DateTime start = DateTime.Now;

            ProcessData[] processStatuses = ProcessInformation.GetProcessUsage();

            TimeSpan elapsed = DateTime.Now - start;
            if (elapsed.TotalMilliseconds > 800) 
                Logger.Warning(Strings.TookXSecondsToExecutePs, elapsed.TotalSeconds, processStatuses.Length);

            Dictionary<int, ProcessData> pidInfo = new Dictionary<int, ProcessData>();
            foreach (ProcessData processStatus in processStatuses)
            {
                pidInfo[processStatus.ProcessId] = processStatus;
            }

            DateTime duStart = DateTime.Now;

            DiskUsageEntry[] duAll = DiskUsage.GetDiskUsage(AgentStager.AppsDir, "*", true);
    
            TimeSpan duElapsed = DateTime.Now - duStart;

            if (duElapsed.TotalMilliseconds > 800)
            {
                Logger.Warning(Strings.TookXSecondsToExecuteDu, duElapsed.TotalSeconds);
                if ((duElapsed.TotalSeconds > 10) && ((DateTime.Now - AgentMonitoring.LastAppDump).TotalSeconds > Monitoring.AppsDumpIntervalMilliseconds))
                {
                    AgentMonitoring.DumpAppsDirDiskUsage(AgentStager.AppsDir);
                    AgentMonitoring.LastAppDump = DateTime.Now;
                }
            }

            Dictionary<string, long> duHash = new Dictionary<string, long>();
            foreach (DiskUsageEntry entry in duAll)
            {
                duHash[entry.Directory] = entry.Size * 1024;
            }

            Dictionary<string, Dictionary<string, Dictionary<string, long>>> metrics = new Dictionary<string, Dictionary<string, Dictionary<string, long>>>() 
            {
                {"framework", new Dictionary<string, Dictionary<string, long>>()}, 
                {"runtime", new Dictionary<string, Dictionary<string, long>>()}
            };
            
            Droplets.ForEach(true, delegate(DropletInstance instance)
            {
                try
                {
                    instance.Lock.EnterWriteLock();

                    if (instance.Properties.ProcessId != 0 && pidInfo.ContainsKey(instance.Properties.ProcessId))
                    {
                        int pid = instance.Properties.ProcessId;

                        long mem = (long)pidInfo[pid].WorkingSet;
                        long cpu = (long)pidInfo[pid].Cpu;
                        long disk = duHash.ContainsKey(instance.Properties.Directory) ? duHash[instance.Properties.Directory] : 0;
                        
                        DropletInstanceUsage curUsage = new DropletInstanceUsage();
                        curUsage.Time = DateTime.Now;
                        curUsage.Cpu = cpu;
                        curUsage.MemoryKbytes = mem;
                        curUsage.DiskBytes = disk;
                        
                        instance.Usage.Add(curUsage);
                        if (instance.Usage.Count > DropletInstance.MaxUsageSamples)
                        {
                            instance.Usage.RemoveAt(0);
                        }

                        if (Secure)
                        {
                            //CheckUsage(instance, curUsage);
                        }

                        memoryUsageKbytes += mem;

                        foreach (KeyValuePair<string, Dictionary<string, Dictionary<string, long>>> kvp in metrics)
                        {
                            Dictionary<string, long> metric = new Dictionary<string, long>() 
                                    {
                                        {"used_memory", 0},
                                        {"reserved_memory", 0},
                                        {"used_disk", 0},
                                        {"used_cpu", 0}
                                    };

                            if (kvp.Key == "framework")
                            {
                                if (!metrics.ContainsKey(instance.Properties.Framework))
                                    kvp.Value[instance.Properties.Framework] = metric;
                                
                                metric = kvp.Value[instance.Properties.Framework];
                            }
                            if (kvp.Key == "runtime")
                            {
                                if (!metrics.ContainsKey(instance.Properties.Runtime))
                                    kvp.Value[instance.Properties.Runtime] = metric;
                                
                                metric = kvp.Value[instance.Properties.Runtime];
                            }

                            metric["used_memory"] += mem;
                            metric["reserved_memory"] += instance.Properties.MemoryQuotaBytes / 1024;
                            metric["used_disk"] += disk;
                            metric["used_cpu"] += cpu;
                        }

                        // Track running apps for varz tracking
                        instance.Properties.UsageRecent = curUsage;
                        runningApps.Add(instance.Properties.ToJsonIntermediateObject());
                    }
                    else
                    {
                        // App *should* no longer be running if we are here
                        // Check to see if this is an orphan that is no longer running, clean up here if needed 
                        // since there will not be a cleanup proc or stop call associated with the instance..
                        instance.Properties.ProcessId = 0;
                        if (instance.Properties.Orphaned && !instance.Properties.StopProcessed)
                        {
                            StopDroplet(instance);
                        }
                    }
                }
                finally
                {
                    instance.Lock.ExitWriteLock();
                }
            });

            // export running app information to varz
            Varz["running_apps"] = runningApps;
            Varz["frameworks"] = metrics["framework"];
            Varz["runtimes"] = metrics["runtime"];

            TimeSpan ttlog = DateTime.Now - start;
            if (ttlog.TotalMilliseconds > 1000)
            {
                Logger.Warning(Strings.TookXSecondsToProcessPsAndDu, ttlog.TotalSeconds);
            }
        }

        // This is only called when in secure mode, cur_usage is in kb, quota is in bytes.
        private void CheckUsage(DropletInstance instance, DropletInstanceUsage usage)
        {
            if (instance == null || usage == null)
                return;

            // Check Mem
            if (usage.MemoryKbytes > (instance.Properties.MemoryQuotaBytes / 1024))
            {
                FileLogger logger = new FileLogger(Path.Combine(instance.Properties.Directory, "logs\\err.log"));

                logger.Fatal(Strings.MemoryLimitOfExceeded, instance.Properties.MemoryQuotaBytes / 1024 / 1024);
                logger.Fatal(Strings.ActualUsageWasProcessTerminated, usage.MemoryKbytes / 1024);
                StopDroplet(instance);
            }

            // Check Disk
            if (usage.DiskBytes > instance.Properties.DiskQuotaBytes)
            {
                FileLogger logger = new FileLogger(Path.Combine(instance.Properties.Directory, "logs\\err.log"));
                logger.Fatal(Strings.DiskUsageLimitOf, instance.Properties.DiskQuotaBytes / 1024 / 1024);
                logger.Fatal(Strings.ActualUsageWasProcessTerminated, usage.DiskBytes / 1024 / 1024);
                StopDroplet(instance);
            }

            // Check CPU
            if (instance.Usage.Count == 0)
            {
                return;
            }

            if (usage.Cpu > Monitoring.BeginReniceCpuThreshold)
            {
                int nice = instance.Properties.Nice + 1;
                if (nice < Monitoring.MaxReniceValue)
                {
                    instance.Properties.Nice = nice;
                    ProcessPriorityClass priority = 
                        nice == 0 ? ProcessPriorityClass.RealTime : nice == 1 ? ProcessPriorityClass.High :
                        nice == 2 ? ProcessPriorityClass.AboveNormal : nice == 3 ? ProcessPriorityClass.Normal : 
                        nice == 4 ? ProcessPriorityClass.BelowNormal : ProcessPriorityClass.Idle;

                    Logger.Info(Strings.LoweringPriorityOnCpuBound, instance.Properties.Name, priority);

                    //TODO: vladi: make sure this works on Windows
                    Process.GetProcessById(instance.Properties.ProcessId).PriorityClass = priority;
                }
            }

            // TODO, Check for an attack, or what looks like one, and look at history?
            // pegged_cpus = @num_cores * 100
        }

        private void TheReaper()
        {
<<<<<<< HEAD
            /*
            TimerHelper.DelayedCall(1000, delegate
            {
                if (instance.IsPortReady)
                {
                    instance.Plugin.KillApplication();
                }
=======
            List<DropletInstance> toDelete = new List<DropletInstance>();

            Droplets.ForEach(delegate(DropletInstance instance)
            {
                if (instance.Properties.State == DropletInstanceState.Crashed && (DateTime.Now - instance.Properties.StateTimestamp).TotalMilliseconds > Monitoring.CrashesReaperTimeoutMilliseconds)
                    toDelete.Add(instance);
>>>>>>> 36b7fa71
            });
            */

            Droplets.ForEach(true, delegate(DropletInstance instance)
            {
<<<<<<< HEAD
                if (instance.Lock.TryEnterWriteLock(10)) return;

                try
=======
               Logger.Debug(Strings.CrashesReaperDeleted, instance.Properties.InstanceId);
                if (!DisableDirCleanup)
>>>>>>> 36b7fa71
                {

                    if (instance.Properties.State == DropletInstanceState.Crashed && (DateTime.Now - instance.Properties.StateTimestamp).TotalMilliseconds > Monitoring.CrashesReaperTimeoutMilliseconds)
                    {

                        Logger.Debug(Strings.CrashesReaperDeleted, instance.Properties.InstanceId);
                        if (!DisableDirCleanup)
                        {
                            try
                            {
                                Directory.Delete(instance.Properties.Directory, true);
                                instance.Properties.Directory = null;
                            }
                            catch
                            {
                            }
                        }
                        else
                        {
                            instance.Properties.Directory = null;
                        }

                        if (instance.Plugin != null)
                        {
                            if (instance.IsPortReady)
                            {
                                instance.Plugin.KillApplication();
                            }
                            instance.Plugin = null;
                        }

                        if (instance.Plugin == null && instance.Properties.Directory == null)
                        {
                            Droplets.RemoveDropletInstance(instance);
                        }

                    }

                    if (instance.Properties.State == DropletInstanceState.Stopped)
                    {
                        if (instance.Plugin != null && (instance.Properties.StateTimestamp - DateTime.Now).Seconds > 2)
                        {
                            if (instance.IsPortReady)
                            {
                                instance.Plugin.KillApplication();
                            }
                            instance.Plugin = null;
                        }

                        if (instance.Plugin == null)
                        {
                            if (instance.Properties.Directory != null)
                            {

                                if (!DisableDirCleanup)
                                {

                                    try
                                    {
                                        Directory.Delete(instance.Properties.Directory, true);
                                        Logger.Debug(Strings.CleandUpDir, instance.Properties.Name, instance.Properties.Directory);
                                        instance.Properties.Directory = null;
                                    }
                                    catch (UnauthorizedAccessException e)
                                    {
                                        Logger.Warning(Strings.UnableToDeleteDirectory, instance.Properties.Directory, e.ToString());
                                    }
                                    catch (Exception e)
                                    {
                                        Logger.Warning(Strings.UnableToDeleteDirectory, instance.Properties.Directory, e.ToString());
                                        instance.Properties.Directory = null;
                                    }

                                }

                            }
                        }

                        if (instance.Plugin == null && instance.Properties.Directory == null)
                        {
                            Droplets.RemoveDropletInstance(instance);
                        }

                    }

                }
                finally
                {
                    instance.Lock.ExitWriteLock();
                }

<<<<<<< HEAD
            });


=======
                Droplets.RemoveDropletInstance(instance);
            }
>>>>>>> 36b7fa71
        }
    }
}<|MERGE_RESOLUTION|>--- conflicted
+++ resolved
@@ -1,24 +1,8 @@
-<<<<<<< HEAD
-﻿using System;
-using System.Collections.Generic;
-using System.Diagnostics;
-using System.Globalization;
-using System.IO;
-using System.Linq;
-using System.Net.Sockets;
-using System.Threading;
-using Uhuru.NatsClient;
-using Uhuru.Utilities;
-using Uhuru.Utilities.ProcessPerformance;
-using Uhuru.Configuration;
-using Uhuru.CloudFoundry.Server.DEA.PluginBase;
-=======
-﻿// -----------------------------------------------------------------------
+// -----------------------------------------------------------------------
 // <copyright file="Agent.cs" company="Uhuru Software">
 // Copyright (c) 2011 Uhuru Software, Inc., All Rights Reserved
 // </copyright>
 // -----------------------------------------------------------------------
->>>>>>> 36b7fa71
 
 namespace Uhuru.CloudFoundry.DEA
 {
@@ -34,6 +18,7 @@
     using Uhuru.NatsClient;
     using Uhuru.Utilities;
     using Uhuru.Utilities.ProcessPerformance;
+    using Uhuru.CloudFoundry.Server.DEA.PluginBase;
     
     public delegate void BoolStateBlockCallback(bool state);
 
@@ -133,10 +118,7 @@
             }
         }
 
-<<<<<<< HEAD
-
-=======
->>>>>>> 36b7fa71
+
         public override void Run()
         {
 
@@ -686,28 +668,8 @@
                         instance.Properties.StateTimestamp = DateTime.Now;
                     }
 
-<<<<<<< HEAD
                     instance.Plugin.StopApplication();
 
-=======
-                    StreamWriterCallback stopOperation = delegate(StreamWriter stdin)
-                    {
-                        stdin.WriteLine(String.Format(CultureInfo.InvariantCulture, Strings.CdCommand, instance.Properties.Directory));
-                        stdin.WriteLine("copy .\\stop .\\stop.ps1");
-                        stdin.WriteLine("powershell.exe -ExecutionPolicy Bypass -InputFormat None -noninteractive -file .\\stop.ps1");
-                        stdin.WriteLine("exit");
-                    };
-
-                    ProcessDoneCallback exitOperation = delegate(string output, int status)
-                    {
-                        Logger.Info(Strings.Stopoperationcompletedrunning, status);
-                        Logger.Info(Strings.StopOperationStdOutputIs, output);
-                        
-                    };
-
-                    //TODO: vladi: this must be done with clean environment variables
-                    Utils.ExecuteCommands("cmd", "", stopOperation, exitOperation);
->>>>>>> 36b7fa71
                 }
 
                 AgentMonitoring.RemoveInstanceResources(instance);
@@ -839,12 +801,8 @@
             });
         }
 
-<<<<<<< HEAD
 
         private void StartDropletInstance(DropletInstance instance, ApplicationVariable[] appVariables, ApplicationService[] appServices, string sha1, string executableFile, string executableUri)
-=======
-        private void StartDropletInstance(DropletInstance instance, List<string> AppEnv, string sha1, string executableFile, string executableUri)
->>>>>>> 36b7fa71
         {
             try
             {
@@ -863,7 +821,6 @@
                 Logger.Debug(Strings.Clients, AgentMonitoring.Clients);
                 Logger.Debug(Strings.ReservedMemoryUsageMb, AgentMonitoring.MemoryReservedMbytes, AgentMonitoring.MaxMemoryMbytes);
 
-<<<<<<< HEAD
 
                 // in startup, we have the classname and assembly to load as a plugin
                 string[] startMetadata = File.ReadAllLines(Path.Combine(instance.Properties.Directory, "start"));
@@ -886,8 +843,6 @@
                 instance.Plugin.StartApplication();
                 
                 /*
-=======
->>>>>>> 36b7fa71
                 StreamWriterCallback startOperation = delegate(StreamWriter stdin)
                 {
                     stdin.WriteLine(String.Format(CultureInfo.InvariantCulture, Strings.CdCommand, instance.Properties.Directory));
@@ -915,7 +870,6 @@
                 Utils.ExecuteCommands("cmd", "", startOperation, exitOperation);
                 */
 
-<<<<<<< HEAD
 
                 int pid = instance.Plugin.GetApplicationProcessIDs()[0];
                     //DetectAppPid(instance);
@@ -938,8 +892,6 @@
                 }
 
 
-=======
->>>>>>> 36b7fa71
                 DetectAppReady(instance,
                     delegate(bool detected)
                     {
@@ -969,28 +921,8 @@
                     }
                 );
 
-<<<<<<< HEAD
-
-
-=======
-                int pid = DetectAppPid(instance);
-
-                try
-                {
-                    instance.Lock.EnterWriteLock();
-
-                    if (pid != 0 && !instance.Properties.StopProcessed)
-                    {
-                        Logger.Info(Strings.PidAssignedToDroplet, pid, instance.Properties.LoggingId);
-                        instance.Properties.ProcessId = pid;
-                        Droplets.ScheduleSnapshotAppState();
-                    }
-                }
-                finally
-                {
-                    instance.Lock.ExitWriteLock();
-                }
->>>>>>> 36b7fa71
+
+
             }
             catch(Exception ex)
             {
@@ -1005,11 +937,6 @@
                                         
                     StopDroplet(instance);
 
-<<<<<<< HEAD
-=======
-                    Droplets.RemoveDropletInstance(instance);
-                    Droplets.ScheduleSnapshotAppState();
->>>>>>> 36b7fa71
                 }
                 finally
                 {
@@ -1058,11 +985,8 @@
             }
         }
 
-<<<<<<< HEAD
 
         //todo: stefi: consider removing this method
-=======
->>>>>>> 36b7fa71
         private int DetectAppPid(DropletInstance instance)
         {
             int detect_attempts = 0;
@@ -1537,7 +1461,6 @@
 
         private void TheReaper()
         {
-<<<<<<< HEAD
             /*
             TimerHelper.DelayedCall(1000, delegate
             {
@@ -1545,27 +1468,14 @@
                 {
                     instance.Plugin.KillApplication();
                 }
-=======
-            List<DropletInstance> toDelete = new List<DropletInstance>();
-
-            Droplets.ForEach(delegate(DropletInstance instance)
-            {
-                if (instance.Properties.State == DropletInstanceState.Crashed && (DateTime.Now - instance.Properties.StateTimestamp).TotalMilliseconds > Monitoring.CrashesReaperTimeoutMilliseconds)
-                    toDelete.Add(instance);
->>>>>>> 36b7fa71
             });
             */
 
             Droplets.ForEach(true, delegate(DropletInstance instance)
             {
-<<<<<<< HEAD
                 if (instance.Lock.TryEnterWriteLock(10)) return;
 
                 try
-=======
-               Logger.Debug(Strings.CrashesReaperDeleted, instance.Properties.InstanceId);
-                if (!DisableDirCleanup)
->>>>>>> 36b7fa71
                 {
 
                     if (instance.Properties.State == DropletInstanceState.Crashed && (DateTime.Now - instance.Properties.StateTimestamp).TotalMilliseconds > Monitoring.CrashesReaperTimeoutMilliseconds)
@@ -1657,14 +1567,9 @@
                     instance.Lock.ExitWriteLock();
                 }
 
-<<<<<<< HEAD
-            });
-
-
-=======
-                Droplets.RemoveDropletInstance(instance);
-            }
->>>>>>> 36b7fa71
+            });
+
+
         }
     }
 }