--- conflicted
+++ resolved
@@ -821,29 +821,6 @@
                     StartRequestService pService = new StartRequestService(); 
                     pService.FromJsonIntermediateObject(pmessage.Services[i]);
 
-<<<<<<< HEAD
-                    ApplicationService appService = appServices[i] = new ApplicationService();
-                    //"name":"helloservice"
-                    appService.Name = pService.ServiceName;
-                    //"credentials"->"name":"D4TA4f587f703ee24294808c7aa6df78e4f2",
-                    appService.InstanceName = pService.Credentials.InstanceName;
-                    //"vendor":"mssql"
-                    appService.Vendor = pService.Vendor;
-                    //"plan":"free"
-                    appService.Plan = pService.Plan;
-                    //"plan_option":null
-                    appService.PlanOptions = pService.PlanOptions;
-                    //"type":"database"
-                    appService.Type = pService.ServiceType;
-                    //"credentials"->"hostname":"192.168.1.116" (or host)
-                    appService.Host = String.IsNullOrEmpty(pService.Credentials.Hostname) ? pService.Credentials.Host : pService.Credentials.Hostname;
-                    //"credentials"->"user":"US3RkkyIUnYreXC8" (or username)
-                    appService.User = String.IsNullOrEmpty(pService.Credentials.User) ? pService.Credentials.Username : pService.Credentials.User;
-                    //"credentials"->"password":"P4SSJ0jwJTg0ojGx"
-                    appService.Password = pService.Credentials.Password;
-                    //"credentials"->"port":1433
-                    appService.Port = pService.Credentials.Port;
-=======
                     //ApplicationService appService = appServices[i] = new ApplicationService();
                     ////"name":"helloservice"
                     //appService.Name = pService.ServiceName;
@@ -865,7 +842,6 @@
                     //appService.Password = pService.Credentials.Password;
                     ////"credentials"->"port":1433
                     //appService.Port = pService.Credentials.Port;
->>>>>>> 4cf2e00a
                 }
 
                 AgentMonitoring.AddInstanceResources(instance);
