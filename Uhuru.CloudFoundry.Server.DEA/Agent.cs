﻿// -----------------------------------------------------------------------
// <copyright file="Agent.cs" company="Uhuru Software">
// Copyright (c) 2011 Uhuru Software, Inc., All Rights Reserved
// </copyright>
// -----------------------------------------------------------------------

namespace Uhuru.CloudFoundry.DEA
{
    using System;
    using System.Collections.Generic;
    using System.Diagnostics;
    using System.Globalization;
    using System.IO;
    using System.Linq;
    using System.Net.Sockets;
    using System.Threading;
    using Uhuru.Configuration;
    using Uhuru.NatsClient;
    using Uhuru.Utilities;
    using Uhuru.Utilities.ProcessPerformance;
    using Uhuru.CloudFoundry.Server.DEA.PluginBase;
    
    public delegate void BoolStateBlockCallback(bool state);

    public class Agent : VcapComponent
    {

        private const decimal Version = 0.99m;

        private const string HomeVariable = "HOME";
        private const string VcapApplicationVariable = "VCAP_APPLICATION";
        private const string VcapServicesVariable = "VCAP_SERVICES";
        private const string VcapAppHostVariable = "VCAP_APP_HOST";
        private const string VcapAppPortVariable = "VCAP_APP_PORT";
        private const string VcapAppDebugIpVariable = "VCAP_DEBUG_IP";
        private const string VcapAppDebugPortVariable = "VCAP_DEBUG_PORT";
        private const string VcapPluginStagingInfoVariable = "VCAP_PLUGIN_STAGING_INFO";
        private const string VcapWindowsUserVariable = "VCAP_WINDOWS_USER";
        private const string VcapWindowsUserPasswordVariable = "VCAP_WINDOWS_USER_PASSWORD";
        private const string VcapAppPidVariable = "VCAP_APP_PID";


        private DropletCollection droplets = new DropletCollection();
        private Stager stager = new Stager();

        private FileViewer fileViewer = new FileViewer();
        private Monitoring monitoring = new Monitoring();

        private bool disableDirCleanup;
        private bool enforceUsageLimit;
        private bool multiTenant;
        private bool secure;
        
        private DeaReactor deaReactor;

        private HelloMessage helloMessage = new HelloMessage(); 
        //private Dictionary<string, object> HelloMessage;
        private volatile bool shuttingDown = false;
        private int evacuationDelayMs = 30 * 1000;

        /// <summary>
        /// Initializes a new instance of the <see cref="Agent"/> class. Loads the configuaration and initializes the members.
        /// </summary>
        public Agent()
        {
            foreach (Configuration.DEA.RuntimeElement deaConf in UhuruSection.GetSection().DEA.Runtimes)
            {
                DeaRuntime dea = new DeaRuntime();

                dea.Executable = deaConf.Executable;
                dea.Version = deaConf.Version;
                dea.VersionFlag = deaConf.VersionArgument;
                dea.AdditionalChecks = deaConf.AdditionalChecks;
                dea.Enabled = true;

                foreach (Configuration.DEA.EnvironmentElement ienv in deaConf.Environment)
                {
                    dea.Environment.Add(ienv.Name, ienv.Value);
                }
                
                foreach (Configuration.DEA.DebugElement debugEnv in deaConf.Debug)
                {
                    dea.DebugEnv.Add(debugEnv.Name, new Dictionary<string, string>());
                    foreach (Configuration.DEA.EnvironmentElement ienv in debugEnv.Environment)
                    {
                        dea.DebugEnv[debugEnv.Name].Add(ienv.Name, ienv.Value);
                    }   
                }

                this.stager.Runtimes.Add(deaConf.Name, dea);
            }

            this.stager.DropletDir = UhuruSection.GetSection().DEA.BaseDir;

<<<<<<< HEAD
            this.enforceUsageLimit = UhuruSection.GetSection().DEA.EnforceUlimit;
            this.disableDirCleanup = UhuruSection.GetSection().DEA.DisableDirCleanup;
            this.multiTenant = UhuruSection.GetSection().DEA.MultiTenant;
            this.secure = UhuruSection.GetSection().DEA.Secure;
=======
            EnforceUlimit = UhuruSection.GetSection().DEA.EnforceUsageLimit;
            DisableDirCleanup = UhuruSection.GetSection().DEA.DisableDirCleanup;
            MultiTenant = UhuruSection.GetSection().DEA.Multitenant;
            Secure = UhuruSection.GetSection().DEA.Secure;
>>>>>>> 8f2e8820

            this.monitoring.MaxMemoryMbytes = UhuruSection.GetSection().DEA.MaxMemory;

            this.fileViewer.Port = UhuruSection.GetSection().DEA.FilerPort;

            this.stager.ForeHttpFileSharing = UhuruSection.GetSection().DEA.ForceHttpSharing;

            this.ComponentType = "DEA";

            //apps_dump_dir = ConfigurationManager.AppSettings["logFile"] ?? Path.GetTempPath();
            this.monitoring.AppsDumpDirectory = Path.GetTempPath();

            //heartbeat_interval = UhuruSection.GetSection().DEA.HeartBeatInterval;

            this.monitoring.MaxClients = this.multiTenant ? Monitoring.DefaultMaxClients : 1;

            this.stager.StagedDir = Path.Combine(this.stager.DropletDir, "staged");
            this.stager.AppsDir = Path.Combine(this.stager.DropletDir, "apps");
            this.stager.DbDir = Path.Combine(this.stager.DropletDir, "db");

            this.droplets.AppStateFile = Path.Combine(stager.DropletDir, "applications.json");

            this.deaReactor.Uuid = Uuid;

            this.helloMessage.Id = this.Uuid;
            this.helloMessage.Host = this.Host;
            this.helloMessage.FileViewerPort = this.fileViewer.Port;
            this.helloMessage.Version = Version;
        }

        /// <summary>
        /// Constructs the needed reactor. In this case a DeaReactor is needed.
        /// </summary>
        protected override void ConstructReactor()
        {
            if (this.deaReactor == null)
            {
                this.deaReactor = new DeaReactor();
                this.VcapReactor = this.deaReactor;
            }
        }



        /// <summary>
        /// Runs the DEA.
        /// It prepares the NATS subscriptions, stats the NATS client, and the required timers.
        /// </summary>
        public override void Run()
        {

            Logger.Info(Strings.StartingVcapDea, Version);

            this.stager.SetupRuntimes();

            Logger.Info(Strings.UsingNetwork, this.Host);
            Logger.Info(Strings.MaxMemorySetTo, this.monitoring.MaxMemoryMbytes);
            Logger.Info(Strings.UtilizingCpuCores, Utils.NumberOfCores());

            if (this.multiTenant)
            {
                Logger.Info(Strings.Allowingmultitenancy);
            }
            else
            {
                Logger.Info(Strings.RestrictingToSingleTenant);
            }

            Logger.Info(Strings.UsingDirectory, this.stager.DropletDir);

            this.stager.CreateDirectories();
            this.droplets.AppStateFile = Path.Combine(this.stager.DbDir, "applications.json");

            //Clean everything in the staged directory
            this.stager.CleanCacheDirectory();


            this.fileViewer.Start(stager.AppsDir);

            this.VcapReactor.OnNatsError += new EventHandler<ReactorErrorEventArgs>(NatsErrorHandler);

            this.deaReactor.OnDeaStatus += new SubscribeCallback(DeaStatusHandler);
            this.deaReactor.OnDropletStatus += new SubscribeCallback(DropletStatusHandler);
            this.deaReactor.OnDeaDiscover += new SubscribeCallback(DeaDiscoverHandler);
            this.deaReactor.OnDeaFindDroplet += new SubscribeCallback(DeaFindDropletHandler);
            this.deaReactor.OnDeaUpdate += new SubscribeCallback(DeaUpdateHandler);

            this.deaReactor.OnDeaStop += new SubscribeCallback(DeaStopHandler);
            this.deaReactor.OnDeaStart += new SubscribeCallback(DeaStartHandler);

            this.deaReactor.OnRouterStart += new SubscribeCallback(RouterStartHandler);
            this.deaReactor.OnHealthManagerStart += new SubscribeCallback(HealthmanagerStartHandler);
            
            base.Run();  // Start the nats client

            this.RecoverExistingDroplets();

            this.DeleteUntrackedInstanceDirs();
            
            TimerHelper.RecurringLongCall(Monitoring.HeartbeatIntervalMilliseconds, delegate
            {
                this.SendHeartbeat();
            });

            TimerHelper.RecurringLongCall(Monitoring.MonitorIntervalMilliseconds, delegate
            {
                this.MonitorApps();
            });

            TimerHelper.RecurringLongCall(Monitoring.CrashesReaperIntervalMilliseconds, delegate
            {
                this.TheReaper();
            });
            
            TimerHelper.RecurringLongCall(Monitoring.VarzUpdateIntervalMilliseconds, delegate
            {
                this.SnapshotVarz();
            });

            this.deaReactor.SendDeaStart(this.helloMessage.SerializeToJson());
        }


        /// <summary>
        /// Loads the saved droplet instances the last dea process has saved using the ShanpShotAppState method. 
        /// </summary>
        public void RecoverExistingDroplets()
        {
            if (!File.Exists(droplets.AppStateFile))
            {
                droplets.RecoveredDroplets = true;
                return;
            }
            
            object[] instances = JsonConvertibleObject.DeserializeFromJsonArray(File.ReadAllText(droplets.AppStateFile));

            foreach (object obj in instances)
            {
                DropletInstance instance = new DropletInstance();
                
                try
                {
                    instance.Properties.FromJsonIntermediateObject(obj);
                    instance.Properties.Orphaned = true;
                    instance.Properties.ResourcesTracked = false;
                    monitoring.AddInstanceResources(instance);
                    instance.Properties.StopProcessed = false;

                    try
                    {
                        instance.LoadPlugin();


                        instance.Properties.EnvironmentVarialbes[VcapAppPidVariable] = instance.Properties.ProcessId.ToString();
                        List<ApplicationVariable> appVariables = new List<ApplicationVariable>();
                        foreach (KeyValuePair<string, string> appEnv in instance.Properties.EnvironmentVarialbes)
                        {
                            ApplicationVariable appVariable = new ApplicationVariable();
                            appVariable.Name = appEnv.Key;
                            appVariable.Value = appEnv.Value;
                            appVariables.Add(appVariable);
                        }

                        instance.Plugin.RecoverApplication(appVariables.ToArray());
                    }
                    catch (Exception ex)
                    {
                        instance.ErrorLog.Error(ex.ToString());
                    }

                    if (instance.Properties.State == DropletInstanceState.Starting)
                    {
                        DetectAppReady(instance);
                    }
                    
                    
                    droplets.AddDropletInstance(instance);
                }
                catch (Exception ex)
                {
                    Logger.Warning("Error recovering droplet {0}. Exception: {1}", instance.Properties.InstanceId, ex.ToString());
                }
            }
            
            droplets.RecoveredDroplets = true;

            if (monitoring.Clients > 0)
            {
                Logger.Info(Strings.DeaRecoveredApplications, monitoring.Clients);
            }

            MonitorApps();
            droplets.ForEach(delegate(DropletInstance instance)
            {
                RegisterInstanceWithRouter(instance);
            });
            SendHeartbeat();
            droplets.ScheduleSnapshotAppState();
        }

        /// <summary>
        /// If there are lingering instance directories in the application directory, delete them. 
        /// </summary>
        private void DeleteUntrackedInstanceDirs()
        {
            HashSet<string> trackedInstanceDirs = new HashSet<string>();

            droplets.ForEach(delegate(DropletInstance instance)
            {
                trackedInstanceDirs.Add(instance.Properties.Directory);
            });
                        
            List<string> allInstanceDirs = Directory.GetDirectories(stager.AppsDir, "*", SearchOption.TopDirectoryOnly).ToList();

            List<string> to_remove = (from dir in allInstanceDirs
                                      where !trackedInstanceDirs.Contains(dir)
                                      select dir).ToList();

            foreach (string dir in to_remove)
            {
                Logger.Warning(Strings.RemovingInstanceDoesn, dir);
                try
                {
                    Directory.Delete(dir, true);
                }
                catch (System.UnauthorizedAccessException e)
                {
                    Logger.Warning(Strings.CloudNotRemoveInstance, dir, e.ToString());
                }
            }
        }


        /// <summary>
        /// Nats the error handler.
        /// </summary>
        /// <param name="sender">The sender.</param>
        /// <param name="args">The <see cref="Uhuru.NatsClient.ReactorErrorEventArgs"/> instance containing the error data.</param>
        private void NatsErrorHandler(object sender,ReactorErrorEventArgs args)
        {
            string errorThrown = args.Message == null ? String.Empty : args.Message;
            Logger.Error(Strings.ExitingNatsError, errorThrown);

            // Only snapshot app state if we had a chance to recover saved state. This prevents a connect error
            // that occurs before we can recover state from blowing existing data away.
            if (droplets.RecoveredDroplets)
            {
                droplets.SnapshotAppState();
            }

            throw new Exception(String.Format(CultureInfo.InvariantCulture, Strings.NatsError, errorThrown));
        }



        /// <summary>
        /// First evacuates the Instances and after a delay it's calling the shutdown.
        /// </summary>
        public void EvacuateAppsThenQuit()
        {
            shuttingDown = true;

            Logger.Info(Strings.Evacuatingapplications);

            droplets.ForEach(delegate(DropletInstance instance)
            {
                try
                {
                    instance.Lock.EnterWriteLock();
                    if (instance.Properties.State != DropletInstanceState.Crashed)
                    {
                        Logger.Debug(Strings.EvacuatingApp, instance.Properties.InstanceId);

                        instance.Properties.ExitReason = DropletExitReason.DeaEvacuation;
                        deaReactor.SendDropletExited(instance.GenerateDropletExitedMessage().SerializeToJson());
                        instance.Properties.Evacuated = true;
                    }
                }
                finally
                {
                    instance.Lock.ExitWriteLock();
                }
            });

            Logger.Info(Strings.SchedulingShutdownIn, evacuationDelayMs);

            droplets.ScheduleSnapshotAppState();

            TimerHelper.DelayedCall(evacuationDelayMs, delegate
            {
                Shutdown();
            });

        }

        /// <summary>
        /// Shuts down the DEA. First it stops all the instances and then the Nats client.
        /// </summary>
        public void Shutdown()
        {
            shuttingDown = true;
            Logger.Info(Strings.ShuttingDownMessage);

            droplets.ForEach(true, delegate(DropletInstance instance)
            {
                try
                {
                    instance.Lock.EnterWriteLock();
                    if (instance.Properties.State != DropletInstanceState.Crashed)
                    {
                        instance.Properties.ExitReason = DropletExitReason.DeaShutdown;
                    }
                    StopDroplet(instance);
                }
                finally
                {
                    instance.Lock.ExitWriteLock();
                }
            });

            // Allows messages to get out.
            Thread.Sleep(250);

            droplets.SnapshotAppState();
            fileViewer.Stop();
            deaReactor.NatsClient.Stop();
            Logger.Info(Strings.ByeMessage);

        }


        /// <summary>
        /// Sends the heartbeat of every droplet instnace the DEA is aware of.
        /// </summary>
        private void SendHeartbeat()
        {
            string response = droplets.GenerateHeartbeatMessage().SerializeToJson();
            deaReactor.SendDeaHeartbeat(response);
        }

        /// <summary>
        /// Snapshots the varz with basic resource information.
        /// </summary>
        void SnapshotVarz()
        {
            try
            {
                VarzLock.EnterWriteLock();
                Varz["apps_max_memory"] = monitoring.MaxMemoryMbytes;
                Varz["apps_reserved_memory"] = monitoring.MemoryReservedMbytes;
                Varz["apps_used_memory"] = monitoring.MemoryUsageKbytes / 1024;
                Varz["num_apps"] = monitoring.MaxClients;
                if (shuttingDown)
                    Varz["state"] = "SHUTTING_DOWN";
            }
            finally
            {
                VarzLock.ExitWriteLock();
            }
        }

        void DeaStatusHandler(string message, string reply, string subject)
        {
            Logger.Debug(Strings.DEAreceivedstatusmessage);
            DeaStatusMessageResponse response = new DeaStatusMessageResponse();

            response.Id = Uuid;
            response.Host = Host;
            response.FileViewerPort = this.fileViewer.Port;
            response.Version = Version;
            response.MaxMemoryMbytes = this.monitoring.MaxMemoryMbytes;
            response.MemoryReservedMbytes = this.monitoring.MemoryReservedMbytes; ;
            response.MemoryUsageKbytes = this.monitoring.MemoryUsageKbytes;
            response.NumberOfClients = this.monitoring.Clients;
            if (this.shuttingDown)
                response.State = "SHUTTING_DOWN";

            this.deaReactor.SendReply(reply, response.SerializeToJson());
        }

        void DropletStatusHandler(string message, string reply, string subject)
        {
            if (this.shuttingDown)
            {
                return;
            }

            Logger.Debug(Strings.DeaReceivedRouterStart, message);

            this.droplets.ForEach(delegate(DropletInstance instance)
            {
                try
                {
                    instance.Lock.EnterReadLock();
                    if (instance.Properties.State == DropletInstanceState.Running || instance.Properties.State == DropletInstanceState.Starting)
                    {
                        DropletStatusMessageResponse response = instance.GenerateDropletStatusMessage();
                        response.Host = Host;
                        this.deaReactor.SendReply(reply, response.SerializeToJson());
                    }
                }
                finally
                {
                    instance.Lock.ExitReadLock();
                }
            });
        }

        void DeaDiscoverHandler(string message, string reply, string subject)
        {
            Logger.Debug(Strings.DeaReceivedDiscoveryMessage, message);
            if (shuttingDown || this.monitoring.Clients >= monitoring.MaxClients || this.monitoring.MemoryReservedMbytes > this.monitoring.MaxMemoryMbytes)
            {
                Logger.Debug(Strings.IgnoringRequest);
                return;
            }
            
            DeaDiscoverMessageRequest pmessage = new DeaDiscoverMessageRequest();
            pmessage.FromJsonIntermediateObject(JsonConvertibleObject.DeserializeFromJson(message));

            if (!this.stager.RuntimeSupported(pmessage.Runtime))
            {
                Logger.Debug(Strings.IgnoringRequestRuntime, pmessage.Runtime);
                return;
            }

            if (this.monitoring.MemoryReservedMbytes + pmessage.Limits.MemoryMbytes > this.monitoring.MaxMemoryMbytes)
            {
                Logger.Debug(Strings.IgnoringRequestNotEnoughMemory);
                return;
            }

            double taintMs = 0;

            try
            {
                this.droplets.Lock.EnterReadLock();

                if (this.droplets.Droplets.ContainsKey(pmessage.DropletId))
                {
                    taintMs += this.droplets.Droplets[pmessage.DropletId].DropletInstances.Count * Monitoring.TaintPerAppMilliseconds;
                }
            }
            finally
            {
                this.droplets.Lock.ExitReadLock();
            }

            try
            {
                this.monitoring.Lock.EnterReadLock();
                taintMs += Monitoring.TaintForMemoryMilliseconds * (this.monitoring.MemoryReservedMbytes / this.monitoring.MaxMemoryMbytes);
                taintMs = Math.Min(taintMs, Monitoring.TaintMaxMilliseconds);
            }
            finally
            {
                this.monitoring.Lock.ExitReadLock();
            }

            Logger.Debug(Strings.SendingDeaDiscoverResponse, taintMs);
            TimerHelper.DelayedCall(taintMs, delegate()
            {
                this.deaReactor.SendReply(reply, this.helloMessage.SerializeToJson());
            });
        }


        void DeaFindDropletHandler(string message, string reply, string subject)
        {
            if (this.shuttingDown)
                return;

            DeaFindDropletMessageRequest pmessage = new DeaFindDropletMessageRequest();
            pmessage.FromJsonIntermediateObject(JsonConvertibleObject.DeserializeFromJson(message));

            Logger.Debug(Strings.DeaReceivedFindDroplet, message);

            this.droplets.ForEach(delegate(DropletInstance instance)
            {
                try
                {
                    instance.Lock.EnterReadLock();

                    bool droplet_match = instance.Properties.DropletId == pmessage.DropletId;
                    bool version_match = pmessage.Version == null || pmessage.Version == instance.Properties.Version;
                    bool instace_match = pmessage.InstanceIds == null || pmessage.InstanceIds.Contains(instance.Properties.InstanceId);
                    bool index_match = pmessage.Indexes == null || pmessage.Indexes.Contains(instance.Properties.InstanceIndex);
                    bool state_match = pmessage.States == null || pmessage.States.Contains(instance.Properties.State);

                    DeaFindDropletMessageResponse response = new DeaFindDropletMessageResponse();

                    if (droplet_match && version_match && instace_match && index_match && state_match)
                    {
                        response.DeaId = Uuid;
                        response.Version = instance.Properties.Version;
                        response.DropletId = instance.Properties.DropletId;
                        response.InstanceId = instance.Properties.InstanceId;
                        response.Index = instance.Properties.InstanceIndex;
                        response.State = instance.Properties.State;
                        response.StateTimestamp = instance.Properties.StateTimestamp;
                        response.FileUri = String.Format(CultureInfo.InvariantCulture, Strings.HttpDroplets, Host, this.fileViewer.Port);
                        response.FileAuth = this.fileViewer.Credentials;
                        response.Staged = instance.Properties.Staged;
                        response.DebugIP = instance.Properties.DebugIP;
                        response.DebugPort = instance.Properties.DebugPort;

                        if (pmessage.IncludeStates && instance.Properties.State == DropletInstanceState.Running)
                        {
                            response.Stats = instance.GenerateDropletStatusMessage();
                            response.Stats.Host = Host;
                            response.Stats.Cores = Utils.NumberOfCores();
                        }

                        this.deaReactor.SendReply(reply, response.SerializeToJson());
                    }
                }
                finally
                {
                    instance.Lock.ExitReadLock();
                }
            });
        }

        void DeaUpdateHandler(string message, string replay, string subject)
        {
            if (this.shuttingDown)
                return;

            DeaUpdateMessageRequest pmessage = new DeaUpdateMessageRequest();
            pmessage.FromJsonIntermediateObject(JsonConvertibleObject.DeserializeFromJson(message));

            Logger.Debug(Strings.DeaReceivedUpdateMessage, message);

            this.droplets.ForEach(delegate(DropletInstance instance)
            {
                if (instance.Properties.DropletId == pmessage.DropletId)
                {
                    try
                    {
                        instance.Lock.EnterWriteLock();

                        Logger.Debug(Strings.MappingnewURIs);
                        Logger.Debug(Strings.NewCurrent, JsonConvertibleObject.SerializeToJson(pmessage.Uris), JsonConvertibleObject.SerializeToJson(instance.Properties.Uris));

                        List<string> toUnregister = new List<string>(instance.Properties.Uris.Except(pmessage.Uris));
                        List<string> toRegister = new List<string>(pmessage.Uris.Except(instance.Properties.Uris));

                        instance.Properties.Uris = toUnregister.ToArray();
                        this.UnregisterInstanceFromRouter(instance);

                        instance.Properties.Uris = toRegister.ToArray();
                        this.RegisterInstanceWithRouter(instance);

                        instance.Properties.Uris = pmessage.Uris.ToArray();
                    }
                    finally
                    {
                        instance.Lock.ExitWriteLock();
                    }
                }
            });
        }

        void DeaStopHandler(string message, string replay, string subject)
        {
            if (this.shuttingDown)
                return;

            DeaStopMessageRequest pmessage = new DeaStopMessageRequest();
            pmessage.FromJsonIntermediateObject(JsonConvertibleObject.DeserializeFromJson(message));

            Logger.Debug(Strings.DeaReceivedStopMessage, message);

            this.droplets.ForEach(true, delegate(DropletInstance instance)
            {
                try
                {
                    instance.Lock.EnterWriteLock();

                    bool droplet_match = instance.Properties.DropletId == pmessage.DropletId;
                    bool version_match = pmessage.Version == null || pmessage.Version == instance.Properties.Version;
                    bool instace_match = pmessage.InstanceIds == null || pmessage.InstanceIds.Contains(instance.Properties.InstanceId);
                    bool index_match = pmessage.Indexes == null || pmessage.Indexes.Contains(instance.Properties.InstanceIndex);
                    bool state_match = pmessage.States == null || pmessage.States.Contains(instance.Properties.State);

                    if (droplet_match && version_match && instace_match && index_match && state_match)
                    {
                        if (instance.Properties.State == DropletInstanceState.Starting || instance.Properties.State == DropletInstanceState.Running)
                        {
                            instance.Properties.ExitReason = DropletExitReason.Stopped;
                        }
                        if (instance.Properties.State == DropletInstanceState.Crashed)
                        {
                            instance.Properties.State = DropletInstanceState.Deleted;
                            instance.Properties.StopProcessed = false;
                        }

                        this.StopDroplet(instance);
                    }
                }
                finally
                {
                    instance.Lock.ExitWriteLock();
                }
            });
        }

        //onply stops the droplet instance from running, no cleanup or resource untracking
        void StopDroplet(DropletInstance instance)
        {
            try
            {
                instance.Lock.EnterWriteLock();

                if (instance.Properties.StopProcessed)
                    return;

                // Unplug us from the system immediately, both the routers and health managers.
                if (!instance.Properties.NotifiedExited)
                {
                    this.UnregisterInstanceFromRouter(instance);

                    if (instance.Properties.ExitReason == null)
                    {
                        instance.Properties.ExitReason = DropletExitReason.Crashed;
                        instance.Properties.State = DropletInstanceState.Crashed;
                        instance.Properties.StateTimestamp = DateTime.Now;
                        if (!instance.IsPidRunning)
                        {
                            instance.Properties.ProcessId = 0;
                        }
                    }

                    this.deaReactor.SendDropletExited(instance.GenerateDropletExitedMessage().SerializeToJson());

                    instance.Properties.NotifiedExited = true;
                }

                Logger.Info(Strings.StoppingInstance, instance.Properties.LoggingId);

                // if system thinks this process is running, make sure to execute stop script

                if (instance.Properties.State == DropletInstanceState.Starting || instance.Properties.State == DropletInstanceState.Running)
                {
                    instance.Properties.State = DropletInstanceState.Stopped;
                    instance.Properties.StateTimestamp = DateTime.Now;
                    if (instance.Plugin != null)
                    {
                        try
                        {
                            instance.Plugin.StopApplication();
                        }
                        catch (Exception ex)
                        {
                            instance.ErrorLog.Error(ex.ToString());
                        }
                    }
                }

                this.monitoring.RemoveInstanceResources(instance);
                instance.Properties.StopProcessed = true;

            }
            catch (Exception ex)
            {
                Logger.Error("Error stopping droplet: {0}, instance: {1}, exception:", instance.Properties.DropletId, instance.Properties.InstanceId, ex.ToString());
            }
            finally
            {
                instance.Lock.ExitWriteLock();
            }
        }

        void DeaStartHandler(string message, string reply, string subject)
        {
            DeaStartMessageRequest pmessage;
            DropletInstance instance;

            try
            {
                this.droplets.Lock.EnterWriteLock();
  
                if (this.shuttingDown) return;
                Logger.Debug(Strings.DeaReceivedStartMessage, message);

                pmessage = new DeaStartMessageRequest();
                pmessage.FromJsonIntermediateObject(JsonConvertibleObject.DeserializeFromJson(message));

                long MemoryMbytes = pmessage.Limits != null && pmessage.Limits.MemoryMbytes != null ? pmessage.Limits.MemoryMbytes.Value : Monitoring.DefaultAppMemoryMbytes;
                long DiskMbytes = pmessage.Limits != null && pmessage.Limits.DiskMbytes != null ? pmessage.Limits.DiskMbytes.Value : Monitoring.DefaultAppDiskMbytes;
                long Fds = pmessage.Limits != null && pmessage.Limits.FileDescriptors != null ? pmessage.Limits.FileDescriptors.Value : Monitoring.DefaultAppFds;

                if (this.monitoring.MemoryReservedMbytes + MemoryMbytes > this.monitoring.MaxMemoryMbytes || this.monitoring.Clients >= this.monitoring.MaxClients)
                {
                    Logger.Info(Strings.Donothaveroomforthisclient);
                    return;
                }

                if (String.IsNullOrEmpty(pmessage.Sha1) || String.IsNullOrEmpty(pmessage.ExecutableFile) || String.IsNullOrEmpty(pmessage.ExecutableUri) )
                {
                    Logger.Warning(Strings.StartRequestMissingProper, message);
                    return;
                }

                if (!this.stager.RuntimeSupported(pmessage.Runtime))
                {
                    Logger.Warning(Strings.CloudNotStartRuntimeNot, message);
                    return;
                }


                instance = this.droplets.CreateDropletInstance(pmessage);

                instance.Properties.MemoryQuotaBytes = MemoryMbytes * 1024 * 1024;
                instance.Properties.DiskQuotaBytes = DiskMbytes * 1024 * 1024;
                instance.Properties.FdsQuota = Fds;
                instance.Properties.Staged = instance.Properties.Name + "-" + instance.Properties.InstanceIndex + "-" + instance.Properties.InstanceId;
                instance.Properties.Directory = Path.Combine(this.stager.AppsDir, instance.Properties.Staged);

                if (!String.IsNullOrEmpty(instance.Properties.DebugMode))
                {
                    instance.Properties.DebugPort = NetworkInterface.GrabEphemeralPort();
                    instance.Properties.DebugIP = Host;
                }

                instance.Properties.Port = NetworkInterface.GrabEphemeralPort();

                instance.Properties.EnvironmentVarialbes = this.SetupInstanceEnv(instance, pmessage.Environment, pmessage.Services);

                this.monitoring.AddInstanceResources(instance);
            }
            finally
            {
                this.droplets.Lock.ExitWriteLock();    
            }
             
            //toconsider: the pre-starting stage should be able to gracefuly stop when the shutdown flag is set
            ThreadPool.QueueUserWorkItem(delegate(object data)
            {
                this.StartDropletInstance(instance, pmessage.Sha1, pmessage.ExecutableFile, pmessage.ExecutableUri);
            });
        }


        /// <summary>
        /// Starts the droplet instance after the basic initalization is done.
        /// </summary>
        /// <param name="instance">The instance to be started.</param>
        /// <param name="sha1">The sha1 of the droplet file.</param>
        /// <param name="executableFile">The path to the droplet file.</param>
        /// <param name="executableUri">The URI to the droplet file.</param>
        private void StartDropletInstance(DropletInstance instance, string sha1, string executableFile, string executableUri)
        {
            try
            {
                string TgzFile = Path.Combine(this.stager.StagedDir, sha1 + ".tgz");
                this.stager.StageAppDirectory(executableFile, executableUri, sha1, TgzFile, instance);

                Logger.Debug(Strings.Downloadcompleate);

                string starting = string.Format(CultureInfo.InvariantCulture, Strings.StartingUpInstanceOnPort, instance.Properties.LoggingId, instance.Properties.Port);
                
                if (!String.IsNullOrEmpty(instance.Properties.DebugMode))
                    Logger.Info(starting + Strings.WithDebuggerPort, instance.Properties.DebugPort);
                else
                    Logger.Info(starting);

                Logger.Debug(Strings.Clients, this.monitoring.Clients);
                Logger.Debug(Strings.ReservedMemoryUsageMb, this.monitoring.MemoryReservedMbytes, this.monitoring.MaxMemoryMbytes);


                List<ApplicationVariable> appVariables = new List<ApplicationVariable>();
                try
                {
                    instance.Lock.EnterWriteLock();

                    instance.Properties.WindowsPassword = "P4s$" + Credentials.GenerateCredential();
                    instance.Properties.WindowsUsername = WindowsVCAPUsers.CreateUser(instance.Properties.InstanceId, instance.Properties.WindowsPassword);

                    instance.Properties.EnvironmentVarialbes.Add(VcapWindowsUserVariable, instance.Properties.WindowsUsername);
                    instance.Properties.EnvironmentVarialbes.Add(VcapWindowsUserPasswordVariable, instance.Properties.WindowsPassword);
                    instance.Properties.EnvironmentVarialbes.Add(VcapPluginStagingInfoVariable, File.ReadAllText(Path.Combine(instance.Properties.Directory, "startup")));

                    foreach (KeyValuePair<string, string> appEnv in instance.Properties.EnvironmentVarialbes)
                    {
                        ApplicationVariable appVariable = new ApplicationVariable();
                        appVariable.Name = appEnv.Key;
                        appVariable.Value = appEnv.Value;
                        appVariables.Add(appVariable);
                    }

                }
                finally
                {
                    instance.Lock.ExitWriteLock();
                }

                DateTime start = DateTime.Now;

                instance.LoadPlugin();
                instance.Plugin.ConfigureApplication(appVariables.ToArray());
                instance.Plugin.StartApplication();

                int pid = instance.Plugin.GetApplicationProcessId();

                Logger.Debug("Took {0} to load the plugin, configure the application, and start it.", (DateTime.Now - start).TotalSeconds);


                try
                {
                    instance.Lock.EnterWriteLock();

                    if (!instance.Properties.StopProcessed)
                    {
                        Logger.Info(Strings.PidAssignedToDroplet, pid, instance.Properties.LoggingId);
                        instance.Properties.ProcessId = pid;
                        this.droplets.ScheduleSnapshotAppState();
                    }
                }
                finally
                {
                    instance.Lock.ExitWriteLock();
                }


                this.DetectAppReady(instance);
            }
            catch(Exception ex)
            {
                Logger.Warning(Strings.FailedStagingAppDir, instance.Properties.Directory, instance.Properties.LoggingId, ex.ToString());
                try
                {
                    instance.Lock.EnterWriteLock();

                    instance.Properties.State = DropletInstanceState.Crashed;
                    instance.Properties.ExitReason = DropletExitReason.Crashed;
                    instance.Properties.StateTimestamp = DateTime.Now;
                                        
                    this.StopDroplet(instance);

                }
                finally
                {
                    instance.Lock.ExitWriteLock();
                }
            }
        }


        /// <summary>
        /// Detects if an droplet instance is ready, so that it can be set to a Running state and registerd with the router.
        /// </summary>
        /// <param name="instance">The instance do be detected.</param>
        private void DetectAppReady(DropletInstance instance)
        {
            ThreadPool.QueueUserWorkItem(delegate
            {
                DetectAppReady(instance,
                        delegate(bool detected)
                        {
                            try
                            {
                                instance.Lock.EnterWriteLock();
                                if (detected)
                                {
                                    if (instance.Properties.State == DropletInstanceState.Starting)
                                    {
                                        Logger.Info(Strings.InstanceIsReadyForConnections, instance.Properties.LoggingId);
                                        instance.Properties.State = DropletInstanceState.Running;
                                        instance.Properties.StateTimestamp = DateTime.Now;

                                        this.deaReactor.SendDeaHeartbeat(instance.GenerateHeartbeat().SerializeToJson());
                                        this.RegisterInstanceWithRouter(instance);
                                        this.droplets.ScheduleSnapshotAppState();
                                    }
                                }
                                else
                                {
                                    Logger.Warning(Strings.GivingUpOnConnectingApp);
                                    this.StopDroplet(instance);
                                }
                            }
                            finally
                            {
                                instance.Lock.ExitWriteLock();
                            }
                        }
                    );
            });
        }

        /// <summary>
        /// Detects the if an app is ready and run the callback.
        /// </summary>
        /// <param name="instance">The instance to be checked.</param>
        /// <param name="callBack">The call back.</param>
        private void DetectAppReady(DropletInstance instance, BoolStateBlockCallback callBack)
        {
            DetectPortReady(instance, callBack);
        }


        /// <summary>
        /// Detects if an application has the port ready and then invoke the call back.
        /// </summary>
        /// <param name="instance">The instance to be checked.</param>
        /// <param name="callBack">The call back.</param>
        private static void DetectPortReady(DropletInstance instance, BoolStateBlockCallback callBack)
        {
            int port = instance.Properties.Port;

            int attempts = 0;
            bool keep_going = true;
            while (attempts <= 1000 && instance.Properties.State == DropletInstanceState.Starting && keep_going == true)
            {
                if (instance.IsPortReady)
                {
                    keep_going = false;
                    callBack(true);
                }
                else
                {
                    Thread.Sleep(100);
                    attempts++;
                }
            }

            if (keep_going)
            {
                callBack(false);
            }
        }


        /// <summary>
        /// Setups the instance environment variables to be passed when configuring the plugin of an instance.
        /// </summary>
        /// <param name="instance">The instance for which to generate the variables.</param>
        /// <param name="appVars">The application variables.</param>
        /// <param name="services">The services to be bound to the instance.</param>
        /// <returns>The application variables.</returns>
        private Dictionary<string, string> SetupInstanceEnv(DropletInstance instance, string[] appVars, Dictionary<string, object>[] services)
        {
            Dictionary<string, string> env = new Dictionary<string, string>();

            env.Add(HomeVariable, instance.Properties.Directory);
            env.Add(VcapApplicationVariable, CreateInstanceVariable(instance));
            env.Add(VcapServicesVariable, CreateServicesApplicationVariable(services));
            env.Add(VcapAppHostVariable, Host);
            env.Add(VcapAppPortVariable, instance.Properties.Port.ToString());

            env.Add(VcapAppDebugIpVariable, instance.Properties.DebugIP);
            env.Add(VcapAppDebugPortVariable, instance.Properties.DebugPort != null ? instance.Properties.DebugPort.ToString() : null);

            if (instance.Properties.DebugPort != null && stager.Runtimes[instance.Properties.Runtime].DebugEnv != null)
            {
                if (stager.Runtimes[instance.Properties.Runtime].DebugEnv.ContainsKey(instance.Properties.DebugMode))
                {
                    foreach (KeyValuePair<string, string> debugEnv in stager.Runtimes[instance.Properties.Runtime].DebugEnv[instance.Properties.DebugMode])
                    {
                        env.Add(debugEnv.Key, debugEnv.Value);
                    }
                }
            }
            

            // Do the runtime environment settings
            foreach (KeyValuePair<string, string> runtimeEnv in stager.Runtimes[instance.Properties.Runtime].Environment)
            {
                env.Add(runtimeEnv.Key, runtimeEnv.Value);
            }

            // User's environment settings
            if (appVars != null)
            {
                foreach (string appEnv in appVars)
                {
                    string[] envVar = appEnv.Split(new char[] { '=' }, 2);
                    env.Add(envVar[0], envVar[1]);
                }
            }

            return env;
        }

        /// <summary>
        /// Creates the application variable for an instance. Is is used for the plugin configuration.
        /// </summary>
        /// <param name="instance">The instance for which the application variable is to be generated.</param>
        /// <returns>The application variable.</returns>
        private string CreateInstanceVariable(DropletInstance instance)
        {
            List<string> whitelist = new List<string>() { "instance_id", "instance_index", "name", "uris", "users", "version", "start", "runtime", "state_timestamp", "port" };
            Dictionary<string, object> result = new Dictionary<string, object>();

            Dictionary<string, object> jInstance = instance.Properties.ToJsonIntermediateObject();

            foreach (string key in whitelist)
            {
                if (jInstance[key] != null)
                {
                    //result[key] = JsonConvertibleObject.ObjectToValue<object>(jInstance[key]);
                    result[key] = jInstance[key];
                }
            }


            result["host"] = Host;
            result["limits"] = new Dictionary<string, object>() {
                {"fds", instance.Properties.FdsQuota},
                {"mem", instance.Properties.MemoryQuotaBytes},
                {"disk", instance.Properties.DiskQuotaBytes}
            };

            

            return JsonConvertibleObject.SerializeToJson(result);
        }


        /// <summary>
        /// Creates the services application variable used when configuring the plugin.
        /// </summary>
        /// <param name="services">The services recieved from the Cloud Controller.</param>
        /// <returns>The services application variable</returns>
        private static string CreateServicesApplicationVariable(Dictionary<string, object>[] services = null)
        {
            List<string> whitelist = new List<string>() { "name", "label", "plan", "tags", "plan_option", "credentials" };
            Dictionary<string, List<Dictionary<string, object>>> svcs_hash = new Dictionary<string, List<Dictionary<string, object>>>();

            foreach (Dictionary<string, object> service in services)
            {
                string label = service["label"].ToString();
                if (!svcs_hash.ContainsKey(label))
                {
                    svcs_hash[label] = new List<Dictionary<string, object>>();
                }
                Dictionary<string, object> svc_hash = new Dictionary<string, object>();

                foreach (string key in whitelist)
                {
                    if (service[key] != null)
                    {
                        svc_hash[key] = service[key];
                    }
                }

                svcs_hash[label].Add(svc_hash);
            }

            return JsonConvertibleObject.SerializeToJson(svcs_hash);
        }


        /// <summary>
        /// Handler for router.start Nats messages.
        /// </summary>
        /// <param name="message">The message.</param>
        /// <param name="reply">The reply token.</param>
        /// <param name="subject">The message subject.</param>
        private void RouterStartHandler(string message, string reply, string subject)
        {
            if (shuttingDown)
                return;

            Logger.Debug(Strings.DeaReceivedRouterStart, message);
            
            droplets.ForEach(delegate(DropletInstance instance)
            {
                if (instance.Properties.State == DropletInstanceState.Running)
                {
                    RegisterInstanceWithRouter(instance);
                }
            });
        }



        /// <summary>
        /// Registers the instance with the Vcap router. Called when the application is running and ready.
        /// </summary>
        /// <param name="instance">The instance to be registerd.</param>
        private void RegisterInstanceWithRouter(DropletInstance instance)
        {
            RouterMessage response = new RouterMessage();
            try
            {
                instance.Lock.EnterReadLock();

                if (instance.Properties.Uris == null || instance.Properties.Uris.Length == 0) return;

                response.DeaId = Uuid;
                response.Host = Host;
                response.Port = Port;
                response.Uris = new List<string>(instance.Properties.Uris).ToArray();

                response.Tags = new RouterMessage.TagsObject();
                response.Tags.Framework = instance.Properties.Framework;
                response.Tags.Runtime = instance.Properties.Runtime;
            }
            finally
            {
                instance.Lock.ExitReadLock();
            }

            deaReactor.SendRouterRegister(response.SerializeToJson());
        }


        /// <summary>
        /// Unregisters the instance from the Vcap router. Called when the applicatoin is not in a running state any more.
        /// </summary>
        /// <param name="instance">The instance.</param>
        private void UnregisterInstanceFromRouter(DropletInstance instance)
        {
            RouterMessage response = new RouterMessage();
            try
            {
                instance.Lock.EnterReadLock();

                if (instance.Properties.Uris == null || instance.Properties.Uris.Length == 0) return;

                response.DeaId = Uuid;
                response.Host = Host;
                response.Port = Port;
                response.Uris = instance.Properties.Uris;

                response.Tags = new RouterMessage.TagsObject();
                response.Tags.Framework = instance.Properties.Framework;
                response.Tags.Runtime = instance.Properties.Runtime;
            }
            finally
            {
                instance.Lock.ExitReadLock();
            }

            deaReactor.SendRouterUnregister(response.SerializeToJson());
        }


        /// <summary>
        /// The handler for healthmanager.start Nats message.
        /// </summary>
        /// <param name="message">The message.</param>
        /// <param name="replay">The replay token.</param>
        /// <param name="subject">The message subject.</param>
        private void HealthmanagerStartHandler(string message, string replay, string subject)
        {
            if (shuttingDown)
                return;

            Logger.Debug(Strings.DeaReceivedHealthmanagerStart, message);

            SendHeartbeat();
        }

        /// <summary>
        /// Checks the system resource usage (cpu, memeory, disk size) and associate the respective counters to each instance.
        /// Stop an instance if it's usage is above its quota.
        /// Update the varz with resouce usage.
        /// </summary>
        private void MonitorApps()
        {
            //AgentMonitoring.MemoryUsageKbytes = 0;
            long memoryUsageKbytes = 0;
            List<object> runningApps = new List<object>();

            if (droplets.NoMonitorableApps())
            {
                monitoring.MemoryUsageKbytes = 0;
                return;
            }
                        
            DateTime processInfoStart = DateTime.Now;

            ProcessData[] processStatuses = ProcessInformation.GetProcessUsage();

            TimeSpan elapsed = DateTime.Now - processInfoStart;
            if (elapsed.TotalMilliseconds > 800) 
                Logger.Warning(Strings.TookXSecondsToExecutePs, elapsed.TotalSeconds, processStatuses.Length);

            Dictionary<int, ProcessData> pidInfo = new Dictionary<int, ProcessData>();
            foreach (ProcessData processStatus in processStatuses)
            {
                pidInfo[processStatus.ProcessId] = processStatus;
            }

            DateTime diskUsageStart = DateTime.Now;

            DiskUsageEntry[] duAll = DiskUsage.GetDiskUsage(stager.AppsDir, false);
    
            TimeSpan diskUsageElapsed = DateTime.Now - diskUsageStart;

            if (diskUsageElapsed.TotalMilliseconds > 800)
            {
                Logger.Warning(Strings.TookXSecondsToExecuteDu, diskUsageElapsed.TotalSeconds);
                if ((diskUsageElapsed.TotalSeconds > 10) && ((DateTime.Now - monitoring.LastAppDump).TotalSeconds > Monitoring.AppsDumpIntervalMilliseconds))
                {
                    monitoring.DumpAppsDirDiskUsage(stager.AppsDir);
                    monitoring.LastAppDump = DateTime.Now;
                }
            }

            Dictionary<string, long> diskUsageHash = new Dictionary<string, long>();
            foreach (DiskUsageEntry entry in duAll)
            {
                diskUsageHash[entry.Directory] = entry.SizeKB * 1024;
            }

            Dictionary<string, Dictionary<string, Dictionary<string, long>>> metrics = new Dictionary<string, Dictionary<string, Dictionary<string, long>>>() 
            {
                {"framework", new Dictionary<string, Dictionary<string, long>>()}, 
                {"runtime", new Dictionary<string, Dictionary<string, long>>()}
            };
            
            droplets.ForEach(true, delegate(DropletInstance instance)
            {

                if (!instance.Lock.TryEnterWriteLock(10)) return;

                try
                {
                    
                    //todo: consider only checking for starting and running apps

                    try
                    {
                        instance.Properties.ProcessId = instance.Plugin.GetApplicationProcessId();
                    }
                    catch (Exception ex)
                    {
                        if (instance.ErrorLog != null) instance.ErrorLog.Error(ex.ToString());
                    }

                    int pid = instance.Properties.ProcessId;
                    if ((pid != 0 && pidInfo.ContainsKey(pid)) || instance.IsPortReady)
                    {

                        long memBytes = pid != 0 && pidInfo.ContainsKey(pid) ? (long)pidInfo[pid].WorkingSetBytes : 0;
                        long cpu = pid != 0 && pidInfo.ContainsKey(pid) ? (long)pidInfo[pid].Cpu : 0;
                        long diskBytes = diskUsageHash.ContainsKey(instance.Properties.Directory) ? diskUsageHash[instance.Properties.Directory] : 0;

                        instance.AddUsage(memBytes, cpu, diskBytes);

                        if (secure)
                        {
                            CheckUsage(instance);
                        }

                        memoryUsageKbytes += memBytes / 1024;

                        foreach (KeyValuePair<string, Dictionary<string, Dictionary<string, long>>> kvp in metrics)
                        {
                            Dictionary<string, long> metric = new Dictionary<string, long>() 
                                    {
                                        {"used_memory", 0},
                                        {"reserved_memory", 0},
                                        {"used_disk", 0},
                                        {"used_cpu", 0}
                                    };

                            if (kvp.Key == "framework")
                            {
                                if (!metrics.ContainsKey(instance.Properties.Framework))
                                    kvp.Value[instance.Properties.Framework] = metric;
                                
                                metric = kvp.Value[instance.Properties.Framework];
                            }
                            if (kvp.Key == "runtime")
                            {
                                if (!metrics.ContainsKey(instance.Properties.Runtime))
                                    kvp.Value[instance.Properties.Runtime] = metric;
                                
                                metric = kvp.Value[instance.Properties.Runtime];
                            }

                            metric["used_memory"] += memBytes / 1024;
                            metric["reserved_memory"] += instance.Properties.MemoryQuotaBytes / 1024;
                            metric["used_disk"] += diskBytes;
                            metric["used_cpu"] += cpu;
                        }

                        // Track running apps for varz tracking
                        runningApps.Add(instance.Properties.ToJsonIntermediateObject());
                    }
                    else
                    {

                        instance.Properties.ProcessId = 0;
                        if (instance.Properties.State == DropletInstanceState.Running)
                        {
                            if (!instance.IsPortReady)
                            {
                                StopDroplet(instance);
                            }
                        }

                    }
                }
                finally
                {
                    instance.Lock.ExitWriteLock();
                }
            });

            // export running app information to varz
            try
            {
                VarzLock.EnterWriteLock();
                Varz["running_apps"] = runningApps;
                Varz["frameworks"] = metrics["framework"];
                Varz["runtimes"] = metrics["runtime"];
            }
            finally
            {
                VarzLock.ExitWriteLock();
            }

            TimeSpan ttlog = DateTime.Now - processInfoStart;
            if (ttlog.TotalMilliseconds > 1000)
            {
                Logger.Warning(Strings.TookXSecondsToProcessPsAndDu, ttlog.TotalSeconds);
            }
        }



        /// <summary>
        /// Checks the usage of the instance. If it has a usage above the quota and the DEA is in secure mode, the instance will be stopped.
        /// </summary>
        /// <param name="instance">The instance to checks.</param>
        private void CheckUsage(DropletInstance instance)
        {
            DropletInstanceUsage curUsage = instance.Properties.LastUsage;
            if (curUsage == null) return;

            if (instance == null || curUsage == null)
                return;

            // Check Mem
            if (curUsage.MemoryKbytes > (instance.Properties.MemoryQuotaBytes / 1024))
            {
                FileLogger logger = new FileLogger(Path.Combine(instance.Properties.Directory, "logs\\err.log"));

                logger.Fatal(Strings.MemoryLimitOfExceeded, instance.Properties.MemoryQuotaBytes / 1024 / 1024);
                logger.Fatal(Strings.ActualUsageWasProcessTerminated, curUsage.MemoryKbytes / 1024);
                StopDroplet(instance);
            }

            // Check Disk
            if (curUsage.DiskBytes > instance.Properties.DiskQuotaBytes)
            {
                FileLogger logger = new FileLogger(Path.Combine(instance.Properties.Directory, "logs\\err.log"));
                logger.Fatal(Strings.DiskUsageLimitOf, instance.Properties.DiskQuotaBytes / 1024 / 1024);
                logger.Fatal(Strings.ActualUsageWasProcessTerminated, curUsage.DiskBytes / 1024 / 1024);
                StopDroplet(instance);
            }

            // Check CPU
            if (instance.Usage.Count == 0)
            {
                return;
            }

            if (curUsage.Cpu > Monitoring.BeginReniceCpuThreshold)
            {
                int nice = instance.Properties.Nice + 1;
                if (nice < Monitoring.MaxReniceValue)
                {
                    instance.Properties.Nice = nice;
                    ProcessPriorityClass priority = 
                        nice == 0 ? ProcessPriorityClass.RealTime : nice == 1 ? ProcessPriorityClass.High :
                        nice == 2 ? ProcessPriorityClass.AboveNormal : nice == 3 ? ProcessPriorityClass.Normal : 
                        nice == 4 ? ProcessPriorityClass.BelowNormal : ProcessPriorityClass.Idle;

                    Logger.Info(Strings.LoweringPriorityOnCpuBound, instance.Properties.Name, priority);

                    //TODO: vladi: make sure this works on Windows
                    Process.GetProcessById(instance.Properties.ProcessId).PriorityClass = priority;
                }
            }

            // TODO, Check for an attack, or what looks like one, and look at history?
            // pegged_cpus = @num_cores * 100
        }


        /// <summary>
        /// Does all the cleaning that is needed for an instance if stopped gracefully or has crashed
        /// </summary>
        private void TheReaper()
        {

            droplets.ForEach(true, delegate(DropletInstance instance)
            {
                if (!instance.Lock.TryEnterWriteLock(10)) return;

                bool removeDroplet = false;

                try
                {
                    bool isCrashed = instance.Properties.State == DropletInstanceState.Crashed;
                    bool isOldCrash = instance.Properties.State == DropletInstanceState.Crashed && (DateTime.Now - instance.Properties.StateTimestamp).TotalMilliseconds > Monitoring.CrashesReaperTimeoutMilliseconds;
                    bool isStopped = instance.Properties.State == DropletInstanceState.Stopped;
                    bool isDeleted = instance.Properties.State == DropletInstanceState.Deleted;


                    //Remove the instance system resources, except the instance directory
                    if (isCrashed || isOldCrash || isStopped || isDeleted)
                    {
                        Logger.Debug(Strings.CrashesReaperDeleted, instance.Properties.InstanceId);

                        if (instance.Plugin != null)
                        {
                            try
                            {
                                monitoring.RemoveInstanceResources(instance);
                                instance.Plugin.CleanupApplication(instance.Properties.Directory);
                                instance.Plugin = null;
                                WindowsVCAPUsers.DeleteUser(instance.Properties.InstanceId);
                            }
                            catch (Exception ex)
                            {
                                instance.ErrorLog.Error(ex.ToString());
                            }
                        }
                    }

                    //Remove the instance directory, including the logs
                    if (isOldCrash || isStopped || isDeleted)
                    {

                        if (disableDirCleanup) instance.Properties.Directory = null;
                        if (instance.Properties.Directory != null && instance.Plugin == null)
                        {
                            try
                            {
                                Directory.Delete(instance.Properties.Directory, true);
                                instance.Properties.Directory = null;
                            }
                            catch { }
                        }

                        if (instance.Plugin == null && instance.Properties.Directory == null)
                        {
                            removeDroplet = true;
                        }

                    }

                }
                finally
                {
                    instance.Lock.ExitWriteLock();
                }

                //If the remove droplet flag was set, delete the instance form the Dea. The removal is made here to avoid dealocks.
                if (removeDroplet)
                {
                    droplets.RemoveDropletInstance(instance);
                }

            });


        }
    }
}<|MERGE_RESOLUTION|>--- conflicted
+++ resolved
@@ -92,17 +92,10 @@
 
             this.stager.DropletDir = UhuruSection.GetSection().DEA.BaseDir;
 
-<<<<<<< HEAD
             this.enforceUsageLimit = UhuruSection.GetSection().DEA.EnforceUlimit;
             this.disableDirCleanup = UhuruSection.GetSection().DEA.DisableDirCleanup;
             this.multiTenant = UhuruSection.GetSection().DEA.MultiTenant;
             this.secure = UhuruSection.GetSection().DEA.Secure;
-=======
-            EnforceUlimit = UhuruSection.GetSection().DEA.EnforceUsageLimit;
-            DisableDirCleanup = UhuruSection.GetSection().DEA.DisableDirCleanup;
-            MultiTenant = UhuruSection.GetSection().DEA.Multitenant;
-            Secure = UhuruSection.GetSection().DEA.Secure;
->>>>>>> 8f2e8820
 
             this.monitoring.MaxMemoryMbytes = UhuruSection.GetSection().DEA.MaxMemory;
 
