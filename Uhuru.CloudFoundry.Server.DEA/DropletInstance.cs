--- conflicted
+++ resolved
@@ -1,17 +1,8 @@
-<<<<<<< HEAD
-﻿using System;
-using System.Collections.Generic;
-using System.Threading;
-using Uhuru.Utilities.ProcessPerformance;
-using Uhuru.CloudFoundry.Server.DEA.PluginBase;
-using System.Net.Sockets;
-=======
-﻿// -----------------------------------------------------------------------
+// -----------------------------------------------------------------------
 // <copyright file="DropletInstance.cs" company="Uhuru Software">
 // Copyright (c) 2011 Uhuru Software, Inc., All Rights Reserved
 // </copyright>
 // -----------------------------------------------------------------------
->>>>>>> 36b7fa71
 
 namespace Uhuru.CloudFoundry.DEA
 {
@@ -19,7 +10,9 @@
     using System.Collections.Generic;
     using System.Threading;
     using Uhuru.Utilities.ProcessPerformance;
-    
+    using Uhuru.CloudFoundry.Server.DEA.PluginBase;
+	using System.Net.Sockets;
+	
     public class DropletInstance
     {
         public const int MaxUsageSamples = 30;
@@ -80,7 +73,6 @@
                 return ProcessInformation.GetProcessUsage(Properties.ProcessId) != null;
             }
         }
-<<<<<<< HEAD
 
         public bool IsPortReady
         {
@@ -103,9 +95,6 @@
             }
         }
         
-=======
-                
->>>>>>> 36b7fa71
         public HeartbeatMessage.InstanceHeartbeat GenerateInstanceHeartbeat()
         {
             HeartbeatMessage.InstanceHeartbeat beat = new HeartbeatMessage.InstanceHeartbeat();
