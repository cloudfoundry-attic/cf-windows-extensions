--- conflicted
+++ resolved
@@ -14,7 +14,6 @@
 	using System.Net.Sockets;
     using System.IO;
 	
-<<<<<<< HEAD
     public class DropletInstance
     {
         public const int MaxUsageSamples = 30;
@@ -97,6 +96,10 @@
             }
         }
         
+		/// <summary>
+		/// Returns the heartbeat info of the current droplet instance.
+		/// </summary>
+		/// <returns>The requested heartbeat info.</returns>
         public HeartbeatMessage.InstanceHeartbeat GenerateInstanceHeartbeat()
         {
             HeartbeatMessage.InstanceHeartbeat beat = new HeartbeatMessage.InstanceHeartbeat();
@@ -155,6 +158,10 @@
 
         }
 
+		/// <summary>
+		/// Generates a status message reflecting the properties of the current droplet instance.
+		/// </summary>
+		/// <returns>The generated status message.</returns>
         public DropletStatusMessageResponse GenerateDropletStatusMessage()
         {
             DropletStatusMessageResponse response = new DropletStatusMessageResponse();
@@ -182,9 +189,18 @@
             return response;
         }
 
+		/// <summary>
+		/// Updates an ApplicationInfo object with the information of the current droplet instance.
+		/// </summary>
+		/// <param name="appInfo">The object whose info is to be updated (if this is null a new ApplicationInfo object will be used instead).</param>
+		/// <returns>The updated ApplicationInfo object.</returns>
         public ApplicationInfo PopulateApplicationInfo(ApplicationInfo appInfo)
         {
-            if(appInfo == null) appInfo = new ApplicationInfo();
+			if (appInfo == null)
+			{
+				appInfo = new ApplicationInfo();
+			}
+
             appInfo.InstanceId = Properties.InstanceId;
             appInfo.Name = Properties.Name;
             appInfo.Path = Properties.Directory;
@@ -231,220 +247,4 @@
             throw new System.NotImplementedException();
         }
     }
-=======
-	public class DropletInstance
-	{
-		public const int MaxUsageSamples = 30;
-
-		private ReaderWriterLockSlim readerWriterLock = new ReaderWriterLockSlim(LockRecursionPolicy.SupportsRecursion);
-		private DropletInstanceProperties properties = new DropletInstanceProperties();
-		private List<DropletInstanceUsage> usage = new List<DropletInstanceUsage>();
-
-		public IAgentPlugin Plugin;
-
-		public ReaderWriterLockSlim Lock
-		{
-			get
-			{
-				return readerWriterLock;
-			}
-
-			set
-			{
-				readerWriterLock = value;
-			}
-		}
-
-		public DropletInstanceProperties Properties
-		{
-			get
-			{
-				return properties;
-			}
-
-			set
-			{
-				properties = value;
-			}
-		}
-
-		[System.Diagnostics.CodeAnalysis.SuppressMessage("Microsoft.Usage", "CA2227:CollectionPropertiesShouldBeReadOnly")]
-		public List<DropletInstanceUsage> Usage
-		{
-			get
-			{
-				return usage;
-			}
-
-			set
-			{
-				usage = value;
-			}
-		}
-
-		public bool IsRunning
-		{
-			get
-			{
-				if (Properties.ProcessId == 0)
-				{
-					return false;
-				}
-
-				return ProcessInformation.GetProcessUsage(Properties.ProcessId) != null;
-			}
-		}
-
-		public bool IsPortReady
-		{
-			get
-			{
-				using (AutoResetEvent connectedEvent = new AutoResetEvent(false))
-				{
-					using (TcpClient client = new TcpClient())
-					{
-						IAsyncResult result = client.BeginConnect("localhost", properties.Port, null, null);
-						result.AsyncWaitHandle.WaitOne(100);
-
-						if (client.Connected)
-						{
-							return true;
-						}
-					}
-				}
-
-				return false;
-			}
-		}
-		
-		/// <summary>
-		/// Returns the heartbeat info of the current droplet instance.
-		/// </summary>
-		/// <returns>The requested heartbeat info.</returns>
-		public HeartbeatMessage.InstanceHeartbeat GenerateInstanceHeartbeat()
-		{
-			HeartbeatMessage.InstanceHeartbeat beat = new HeartbeatMessage.InstanceHeartbeat();
-			try
-			{
-				Lock.EnterReadLock();
-				
-				beat.DropletId = Properties.DropletId;
-				beat.Version = Properties.Version;
-				beat.InstanceId = Properties.InstanceId;
-				beat.InstanceIndex = Properties.InstanceIndex;
-				beat.State = Properties.State;
-				beat.StateTimestamp = Properties.StateTimestamp;
-			}
-			finally
-			{
-				Lock.ExitReadLock();
-			}
-
-			return beat;
-		}
-
-		public HeartbeatMessage GenerateHeartbeat()
-		{
-			HeartbeatMessage response = new HeartbeatMessage();
-			response.Droplets.Add(GenerateInstanceHeartbeat().ToJsonIntermediateObject());
-			return response;
-		}
-
-		/// <summary>
-		/// returns the instances exited message
-		/// </summary>
-		public DropletExitedMessage GenerateDropletExitedMessage()
-		{
-			DropletExitedMessage response = new DropletExitedMessage();
-
-			try
-			{
-				Lock.EnterReadLock();
-				response.DropletId = Properties.DropletId;
-				response.Version = Properties.Version;
-				response.InstanceId = Properties.InstanceId;
-				response.Index = Properties.InstanceIndex;
-				response.ExitReason = Properties.ExitReason;
-
-				if (Properties.State == DropletInstanceState.Crashed)
-				{
-					response.CrashedTimestamp = Properties.StateTimestamp;
-				}
-			}
-			finally
-			{
-				Lock.ExitReadLock();
-			}
-
-			return response;
-		}
-
-		/// <summary>
-		/// Generates a status message reflecting the properties of the current droplet instance.
-		/// </summary>
-		/// <returns>The generated status message.</returns>
-		public DropletStatusMessageResponse GenerateDropletStatusMessage()
-		{
-			DropletStatusMessageResponse response = new DropletStatusMessageResponse();
-
-			try
-			{
-				Lock.EnterReadLock();
-				response.Name = Properties.Name;
-				response.Port = Properties.Port;
-				response.Uris = Properties.Uris;
-				response.Uptime = (DateTime.Now - Properties.Start).TotalSeconds;
-				response.MemoryQuotaBytes = Properties.MemoryQuotaBytes;
-				response.DiskQuotaBytes = Properties.DiskQuotaBytes;
-				response.FdsQuota = Properties.FdsQuota;
-				if (Usage.Count > 0)
-				{
-					response.Usage = Usage[Usage.Count - 1];
-				}
-			}
-			finally
-			{
-				Lock.ExitReadLock();
-			}
-
-			return response;
-		}
-
-		/// <summary>
-		/// Updates an ApplicationInfo object with the information of the current droplet instance.
-		/// </summary>
-		/// <param name="appInfo">The object whose info is to be updated (if this is null a new ApplicationInfo object will be used instead).</param>
-		/// <returns>The updated ApplicationInfo object.</returns>
-		public ApplicationInfo PopulateApplicationInfo(ApplicationInfo appInfo)
-		{
-			if (appInfo == null)
-			{
-				appInfo = new ApplicationInfo();
-			}
-
-			appInfo.InstanceId = Properties.InstanceId;
-			appInfo.Name = Properties.Name;
-			appInfo.Path = Properties.Directory;
-			appInfo.Port = Properties.Port;
-			appInfo.WindowsPassword = Properties.WindowsPassword;
-			appInfo.WindowsUsername = Properties.WindowsUsername;
-			return appInfo;
-		}
-
-		public void GenerateDeaFindDropletResponse()
-		{
-			throw new System.NotImplementedException();
-		}
-
-		public void DetectAppProcessId()
-		{
-			throw new System.NotImplementedException();
-		}
-
-		public void DetectAppReady()
-		{
-			throw new System.NotImplementedException();
-		}
-	}
->>>>>>> 41e137f3
 }